---
documentationUrl: https://docs.airbyte.com/integrations/sources/amazon-ads
connectionSpecification:
  title: Amazon Ads Spec
  type: object
  properties:
    auth_type:
      title: Auth Type
      const: oauth2.0
      order: 0
      type: string
    client_id:
      title: Client ID
      description:
        The client ID of your Amazon Ads developer application. See the
        <a href="https://advertising.amazon.com/API/docs/en-us/get-started/generate-api-tokens#retrieve-your-client-id-and-client-secret">docs</a>
        for more information.
      order: 1
      type: string
    client_secret:
      title: Client Secret
      description:
        The client secret of your Amazon Ads developer application. See
        the <a href="https://advertising.amazon.com/API/docs/en-us/get-started/generate-api-tokens#retrieve-your-client-id-and-client-secret">docs</a>
        for more information.
      airbyte_secret: true
      order: 2
      type: string
    refresh_token:
      title: Refresh Token
      description:
        Amazon Ads refresh token. See the <a href="https://advertising.amazon.com/API/docs/en-us/get-started/generate-api-tokens">docs</a>
        for more information on how to obtain this token.
      airbyte_secret: true
      order: 3
      type: string
    region:
      title: Region
      description:
        Region to pull data from (EU/NA/FE). See <a href="https://advertising.amazon.com/API/docs/en-us/info/api-overview#api-endpoints">docs</a>
        for more details.
      enum:
        - NA
        - EU
        - FE
      type: string
      default: NA
      order: 4
    start_date:
      title: Start Date
      description:
        The Start date for collecting reports, should not be more than
        60 days in the past. In YYYY-MM-DD format
      examples:
        - "2022-10-10"
        - "2022-10-22"
      order: 5
      type: string
    profiles:
      title: Profile IDs
      description:
        Profile IDs you want to fetch data for. See <a href="https://advertising.amazon.com/API/docs/en-us/concepts/authorization/profiles">docs</a>
        for more details.
      order: 6
      type: array
      items:
        type: integer
    state_filter:
      title: State Filter
      description: Reflects the state of the Display, Product, and Brand Campaign streams as enabled, paused, or archived. If you do not populate this field, it will be ignored completely.
      items:
        type: string
        enum:
          - enabled
          - paused
          - archived
      type: array
      uniqueItems: true
      order: 7
<<<<<<< HEAD
    report_record_types:
      title: Report Record Types
      description:
        Optional configuration which accepts an array of string of record types.
        Leave blank for default behaviour to pull all report types.
        Use this config option only if you want to pull specific report type(s).
        See <a href="https://advertising.amazon.com/API/docs/en-us/reporting/v2/report-types">docs</a>
        for more details
      items:
        type: string
        enum:
          - adGroups
          - asins
          - asins_keywords
          - asins_targets
          - campaigns
          - keywords
          - productAds
          - targets
      type: array
      uniqueItems: true
=======
    look_back_window:
      title: "Look Back Window"
      description: "The amount of days to go back in time to get the updated data from Amazon Ads"
      examples:
      - 3
      - 10
      type: "integer"
      default: 3
>>>>>>> 63064d9f
      order: 8
  required:
    - client_id
    - client_secret
    - refresh_token
  additionalProperties: true
advanced_auth:
  auth_flow_type: oauth2.0
  predicate_key:
    - auth_type
  predicate_value: oauth2.0
  oauth_config_specification:
    complete_oauth_output_specification:
      type: object
      additionalProperties: true
      properties:
        refresh_token:
          type: string
          path_in_connector_config:
            - refresh_token
    complete_oauth_server_input_specification:
      type: object
      additionalProperties: true
      properties:
        client_id:
          type: string
        client_secret:
          type: string
    complete_oauth_server_output_specification:
      type: object
      additionalProperties: true
      properties:
        client_id:
          type: string
          path_in_connector_config:
            - client_id
        client_secret:
          type: string
          path_in_connector_config:
            - client_secret<|MERGE_RESOLUTION|>--- conflicted
+++ resolved
@@ -77,7 +77,15 @@
       type: array
       uniqueItems: true
       order: 7
-<<<<<<< HEAD
+    look_back_window:
+      title: "Look Back Window"
+      description: "The amount of days to go back in time to get the updated data from Amazon Ads"
+      examples:
+      - 3
+      - 10
+      type: "integer"
+      default: 3
+      order: 8
     report_record_types:
       title: Report Record Types
       description:
@@ -99,17 +107,7 @@
           - targets
       type: array
       uniqueItems: true
-=======
-    look_back_window:
-      title: "Look Back Window"
-      description: "The amount of days to go back in time to get the updated data from Amazon Ads"
-      examples:
-      - 3
-      - 10
-      type: "integer"
-      default: 3
->>>>>>> 63064d9f
-      order: 8
+      order: 9
   required:
     - client_id
     - client_secret
