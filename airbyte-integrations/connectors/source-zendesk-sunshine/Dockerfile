FROM python:3.9.11-alpine3.15 as base
<<<<<<< HEAD

# build and load all requirements
FROM base as builder
WORKDIR /airbyte/integration_code

# upgrade pip to the latest version
RUN apk --no-cache upgrade \
    && pip install --upgrade pip \
    && apk --no-cache add tzdata build-base

=======
FROM base as builder


RUN apk --no-cache upgrade \
    && pip install --upgrade pip  \
    && apk --no-cache add tzdata build-base
>>>>>>> 1095bf75

COPY setup.py ./
# install necessary packages to a temporary folder
RUN pip install --prefix=/install .

# build a clean environment
FROM base
WORKDIR /airbyte/integration_code
<<<<<<< HEAD

# copy all loaded and built libraries to a pure basic image
=======
COPY setup.py ./
RUN pip install --prefix=/install .

FROM base
>>>>>>> 1095bf75
COPY --from=builder /install /usr/local
# add default timezone settings
COPY --from=builder /usr/share/zoneinfo/Etc/UTC /etc/localtime
RUN echo "Etc/UTC" > /etc/timezone

<<<<<<< HEAD
# bash is installed for more convenient debugging.
RUN apk --no-cache add bash

# copy payload code only
COPY main.py ./
COPY source_zendesk_sunshine ./source_zendesk_sunshine
=======
WORKDIR /airbyte/integration_code
COPY main.py ./
COPY source_zendesk_sunshine ./source_zendesk_sunshine

>>>>>>> 1095bf75

ENV AIRBYTE_ENTRYPOINT "python /airbyte/integration_code/main.py"
ENTRYPOINT ["python", "/airbyte/integration_code/main.py"]

<<<<<<< HEAD
LABEL io.airbyte.version=0.2.1
=======
LABEL io.airbyte.version=0.1.2
>>>>>>> 1095bf75
LABEL io.airbyte.name=airbyte/source-zendesk-sunshine<|MERGE_RESOLUTION|>--- conflicted
+++ resolved
@@ -1,65 +1,30 @@
 FROM python:3.9.11-alpine3.15 as base
-<<<<<<< HEAD
-
-# build and load all requirements
-FROM base as builder
-WORKDIR /airbyte/integration_code
-
-# upgrade pip to the latest version
-RUN apk --no-cache upgrade \
-    && pip install --upgrade pip \
-    && apk --no-cache add tzdata build-base
-
-=======
 FROM base as builder
 
 
 RUN apk --no-cache upgrade \
     && pip install --upgrade pip  \
     && apk --no-cache add tzdata build-base
->>>>>>> 1095bf75
 
-COPY setup.py ./
-# install necessary packages to a temporary folder
-RUN pip install --prefix=/install .
-
-# build a clean environment
-FROM base
 WORKDIR /airbyte/integration_code
-<<<<<<< HEAD
-
-# copy all loaded and built libraries to a pure basic image
-=======
 COPY setup.py ./
 RUN pip install --prefix=/install .
 
 FROM base
->>>>>>> 1095bf75
 COPY --from=builder /install /usr/local
 # add default timezone settings
 COPY --from=builder /usr/share/zoneinfo/Etc/UTC /etc/localtime
 RUN echo "Etc/UTC" > /etc/timezone
 
-<<<<<<< HEAD
-# bash is installed for more convenient debugging.
-RUN apk --no-cache add bash
-
-# copy payload code only
-COPY main.py ./
-COPY source_zendesk_sunshine ./source_zendesk_sunshine
-=======
+# build a clean environment
+FROM base
 WORKDIR /airbyte/integration_code
 COPY main.py ./
 COPY source_zendesk_sunshine ./source_zendesk_sunshine
 
->>>>>>> 1095bf75
 
 ENV AIRBYTE_ENTRYPOINT "python /airbyte/integration_code/main.py"
 ENTRYPOINT ["python", "/airbyte/integration_code/main.py"]
 
-<<<<<<< HEAD
-LABEL io.airbyte.version=0.2.1
-=======
-LABEL io.airbyte.version=0.1.2
->>>>>>> 1095bf75
+LABEL io.airbyte.version=0.2.0
 LABEL io.airbyte.name=airbyte/source-zendesk-sunshine