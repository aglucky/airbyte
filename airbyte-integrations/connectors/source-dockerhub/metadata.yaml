--- conflicted
+++ resolved
@@ -11,11 +11,7 @@
   connectorSubtype: api
   connectorType: source
   definitionId: 72d405a3-56d8-499f-a571-667c03406e43
-<<<<<<< HEAD
   dockerImageTag: 0.2.0
-=======
-  dockerImageTag: 0.1.1
->>>>>>> 747c96ae
   dockerRepository: airbyte/source-dockerhub
   githubIssueLabel: source-dockerhub
   icon: dockerhub.svg
@@ -29,10 +25,6 @@
     - language:lowcode
   ab_internal:
     sl: 100
-<<<<<<< HEAD
-    ql: 200
-=======
     ql: 100
   supportLevel: community
->>>>>>> 747c96ae
 metadataSpecVersion: "1.0"