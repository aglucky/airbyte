/*
 * Copyright (c) 2023 Airbyte, Inc., all rights reserved.
 */

package io.airbyte.integrations.destination.bigquery;

import com.codepoetics.protonpack.StreamUtils;
import com.fasterxml.jackson.databind.JsonNode;
import com.google.auth.oauth2.GoogleCredentials;
import com.google.cloud.bigquery.BigQuery;
import com.google.cloud.bigquery.BigQueryOptions;
import com.google.cloud.bigquery.Dataset;
import com.google.cloud.bigquery.Job;
import com.google.cloud.bigquery.QueryJobConfiguration;
import com.google.cloud.storage.Storage;
import com.google.cloud.storage.StorageOptions;
import com.google.common.annotations.VisibleForTesting;
import com.google.common.base.Charsets;
import io.airbyte.commons.exceptions.ConfigErrorException;
import io.airbyte.commons.json.Jsons;
import io.airbyte.integrations.BaseConnector;
import io.airbyte.integrations.base.AirbyteMessageConsumer;
import io.airbyte.integrations.base.Destination;
import io.airbyte.integrations.base.IntegrationRunner;
import io.airbyte.integrations.base.SerializedAirbyteMessageConsumer;
import io.airbyte.integrations.base.TypingAndDedupingFlag;
import io.airbyte.integrations.base.destination.typing_deduping.CatalogParser;
import io.airbyte.integrations.base.destination.typing_deduping.DefaultTyperDeduper;
import io.airbyte.integrations.base.destination.typing_deduping.ParsedCatalog;
import io.airbyte.integrations.base.destination.typing_deduping.StreamConfig;
import io.airbyte.integrations.base.destination.typing_deduping.TyperDeduper;
import io.airbyte.integrations.destination.StandardNameTransformer;
import io.airbyte.integrations.destination.bigquery.formatter.BigQueryRecordFormatter;
import io.airbyte.integrations.destination.bigquery.formatter.DefaultBigQueryRecordFormatter;
import io.airbyte.integrations.destination.bigquery.formatter.GcsCsvBigQueryRecordFormatter;
import io.airbyte.integrations.destination.bigquery.typing_deduping.BigQueryDestinationHandler;
import io.airbyte.integrations.destination.bigquery.typing_deduping.BigQuerySqlGenerator;
import io.airbyte.integrations.destination.bigquery.typing_deduping.BigQueryV1V2Migrator;
import io.airbyte.integrations.destination.bigquery.typing_deduping.BigQueryV2TableMigrator;
import io.airbyte.integrations.destination.bigquery.uploader.AbstractBigQueryUploader;
import io.airbyte.integrations.destination.bigquery.uploader.BigQueryUploaderFactory;
import io.airbyte.integrations.destination.bigquery.uploader.UploaderType;
import io.airbyte.integrations.destination.bigquery.uploader.config.UploaderConfig;
import io.airbyte.integrations.destination.gcs.GcsDestination;
import io.airbyte.integrations.destination.gcs.GcsDestinationConfig;
import io.airbyte.integrations.destination.gcs.GcsNameTransformer;
import io.airbyte.integrations.destination.gcs.GcsStorageOperations;
import io.airbyte.integrations.destination.record_buffer.FileBuffer;
import io.airbyte.protocol.models.v0.AirbyteConnectionStatus;
import io.airbyte.protocol.models.v0.AirbyteConnectionStatus.Status;
import io.airbyte.protocol.models.v0.AirbyteMessage;
import io.airbyte.protocol.models.v0.AirbyteStream;
import io.airbyte.protocol.models.v0.AirbyteStreamNameNamespacePair;
import io.airbyte.protocol.models.v0.ConfiguredAirbyteCatalog;
import io.airbyte.protocol.models.v0.ConfiguredAirbyteStream;
import java.io.ByteArrayInputStream;
import java.io.IOException;
import java.util.ArrayList;
import java.util.HashMap;
import java.util.List;
import java.util.Map;
import java.util.UUID;
import java.util.function.Consumer;
import java.util.function.Function;
import org.apache.commons.lang3.StringUtils;
import org.apache.commons.lang3.tuple.ImmutablePair;
import org.joda.time.DateTime;
import org.joda.time.DateTimeZone;
import org.slf4j.Logger;
import org.slf4j.LoggerFactory;

public class BigQueryDestination extends BaseConnector implements Destination {

  private static final String RAW_DATA_DATASET = "raw_data_dataset";

  private static final Logger LOGGER = LoggerFactory.getLogger(BigQueryDestination.class);
  private static final List<String> REQUIRED_PERMISSIONS = List.of(
      "storage.multipartUploads.abort",
      "storage.multipartUploads.create",
      "storage.objects.create",
      "storage.objects.delete",
      "storage.objects.get",
      "storage.objects.list");
  protected final BigQuerySQLNameTransformer namingResolver;

  public BigQueryDestination() {
    namingResolver = new BigQuerySQLNameTransformer();
  }

  @Override
  public AirbyteConnectionStatus check(final JsonNode config) {
    try {
      final String datasetId = BigQueryUtils.getDatasetId(config);
      final String datasetLocation = BigQueryUtils.getDatasetLocation(config);
      final BigQuery bigquery = getBigQuery(config);
      final UploadingMethod uploadingMethod = BigQueryUtils.getLoadingMethod(config);

      BigQueryUtils.checkHasCreateAndDeleteDatasetRole(bigquery, datasetId, datasetLocation);

      final Dataset dataset = BigQueryUtils.getOrCreateDataset(bigquery, datasetId, datasetLocation);
      if (!dataset.getLocation().equals(datasetLocation)) {
        throw new ConfigErrorException("Actual dataset location doesn't match to location from config");
      }
      final QueryJobConfiguration queryConfig = QueryJobConfiguration
          .newBuilder(String.format("SELECT * FROM `%s.INFORMATION_SCHEMA.TABLES` LIMIT 1;", datasetId))
          .setUseLegacySql(false)
          .build();

      if (UploadingMethod.GCS.equals(uploadingMethod)) {
        final AirbyteConnectionStatus status = checkGcsPermission(config);
        if (!status.getStatus().equals(Status.SUCCEEDED)) {
          return status;
        }
      }

      final ImmutablePair<Job, String> result = BigQueryUtils.executeQuery(bigquery, queryConfig);
      if (result.getLeft() != null) {
        return new AirbyteConnectionStatus().withStatus(Status.SUCCEEDED);
      } else {
        throw new ConfigErrorException(result.getRight());
      }
    } catch (final Exception e) {
      LOGGER.error("Check failed.", e);
      throw new ConfigErrorException(e.getMessage() != null ? e.getMessage() : e.toString());
    }
  }

  /**
   * This method does two checks: 1) permissions related to the bucket, and 2) the ability to create
   * and delete an actual file. The latter is important because even if the service account may have
   * the proper permissions, the HMAC keys can only be verified by running the actual GCS check.
   */
  private AirbyteConnectionStatus checkGcsPermission(final JsonNode config) {
    final JsonNode loadingMethod = config.get(BigQueryConsts.LOADING_METHOD);
    final String bucketName = loadingMethod.get(BigQueryConsts.GCS_BUCKET_NAME).asText();
    final List<String> missingPermissions = new ArrayList<>();

    try {
      final GoogleCredentials credentials = getServiceAccountCredentials(config);
      final Storage storage = StorageOptions.newBuilder()
          .setProjectId(config.get(BigQueryConsts.CONFIG_PROJECT_ID).asText())
          .setCredentials(credentials)
          .setHeaderProvider(BigQueryUtils.getHeaderProvider())
          .build().getService();
      final List<Boolean> permissionsCheckStatusList = storage.testIamPermissions(bucketName, REQUIRED_PERMISSIONS);

      missingPermissions.addAll(StreamUtils
          .zipWithIndex(permissionsCheckStatusList.stream())
          .filter(i -> !i.getValue())
          .map(i -> REQUIRED_PERMISSIONS.get(Math.toIntExact(i.getIndex())))
          .toList());

      final GcsDestination gcsDestination = new GcsDestination();
      final JsonNode gcsJsonNodeConfig = BigQueryUtils.getGcsJsonNodeConfig(config);
      return gcsDestination.check(gcsJsonNodeConfig);
    } catch (final Exception e) {
      final StringBuilder message = new StringBuilder("Cannot access the GCS bucket.");
      if (!missingPermissions.isEmpty()) {
        message.append(" The following permissions are missing on the service account: ")
            .append(String.join(", ", missingPermissions))
            .append(".");
      }
      message.append(" Please make sure the service account can access the bucket path, and the HMAC keys are correct.");

      LOGGER.error(message.toString(), e);
      throw new ConfigErrorException("Could not access the GCS bucket with the provided configuration.\n", e);
    }
  }

  public static BigQuery getBigQuery(final JsonNode config) {
    final String projectId = config.get(BigQueryConsts.CONFIG_PROJECT_ID).asText();

    try {
      final BigQueryOptions.Builder bigQueryBuilder = BigQueryOptions.newBuilder();
      final GoogleCredentials credentials = getServiceAccountCredentials(config);
      return bigQueryBuilder
          .setProjectId(projectId)
          .setCredentials(credentials)
          .setHeaderProvider(BigQueryUtils.getHeaderProvider())
          .build()
          .getService();
    } catch (final IOException e) {
      throw new RuntimeException(e);
    }
  }

  public static GoogleCredentials getServiceAccountCredentials(final JsonNode config) throws IOException {
    if (!BigQueryUtils.isUsingJsonCredentials(config)) {
      LOGGER.info("No service account key json is provided. It is required if you are using Airbyte cloud.");
      LOGGER.info("Using the default service account credential from environment.");
      return GoogleCredentials.getApplicationDefault();
    }

    // The JSON credential can either be a raw JSON object, or a serialized JSON object.
    final String credentialsString = config.get(BigQueryConsts.CONFIG_CREDS).isObject()
        ? Jsons.serialize(config.get(BigQueryConsts.CONFIG_CREDS))
        : config.get(BigQueryConsts.CONFIG_CREDS).asText();
    return GoogleCredentials.fromStream(
        new ByteArrayInputStream(credentialsString.getBytes(Charsets.UTF_8)));
  }

  /**
   * Returns a {@link AirbyteMessageConsumer} based on whether the uploading mode is STANDARD INSERTS
   * or using STAGING
   *
   * @param config - integration-specific configuration object as json. e.g. { "username": "airbyte",
   *        "password": "super secure" }
   * @param catalog - schema of the incoming messages.
   */
  @Override
  public AirbyteMessageConsumer getConsumer(final JsonNode config,
                                            final ConfiguredAirbyteCatalog catalog,
                                            final Consumer<AirbyteMessage> outputRecordCollector)
      throws Exception {
    final String defaultNamespace = BigQueryUtils.getDatasetId(config);
    setDefaultStreamNamespace(catalog, defaultNamespace);

    final String datasetLocation = BigQueryUtils.getDatasetLocation(config);
    final BigQuerySqlGenerator sqlGenerator = new BigQuerySqlGenerator(datasetLocation);
    final ParsedCatalog parsedCatalog = parseCatalog(catalog, datasetLocation);
    final BigQuery bigquery = getBigQuery(config);
<<<<<<< HEAD
    final TyperDeduper typerDeduper = buildTyperDeduper(sqlGenerator, parsedCatalog, bigquery, datasetLocation);
=======
    final TyperDeduper typerDeduper;
    parsedCatalog = catalogParser.parseCatalog(catalog);
    final BigQueryV1V2Migrator migrator = new BigQueryV1V2Migrator(bigquery, namingResolver);
    final BigQueryV2TableMigrator v2RawTableMigrator = new BigQueryV2TableMigrator(bigquery);
    typerDeduper = new DefaultTyperDeduper<>(
        sqlGenerator,
        new BigQueryDestinationHandler(bigquery, datasetLocation),
        parsedCatalog,
        migrator,
        v2RawTableMigrator,
        8);
>>>>>>> efa4180f

    LOGGER.warn("The \"standard\" upload mode is not performant, and is not recommended for production. " +
        "Please use the GCS upload mode if you are syncing a large amount of data.");
    return getStandardRecordConsumer(bigquery, config, catalog, parsedCatalog, outputRecordCollector, typerDeduper);
  }

  @Override
  public SerializedAirbyteMessageConsumer getSerializedMessageConsumer(final JsonNode config,
                                                                       final ConfiguredAirbyteCatalog catalog,
                                                                       final Consumer<AirbyteMessage> outputRecordCollector)
      throws Exception {
    final UploadingMethod uploadingMethod = BigQueryUtils.getLoadingMethod(config);
    if (uploadingMethod != UploadingMethod.GCS) {
      return Destination.super.getSerializedMessageConsumer(config, catalog, outputRecordCollector);
    }

    // Shared code start
    final String defaultNamespace = BigQueryUtils.getDatasetId(config);
    setDefaultStreamNamespace(catalog, defaultNamespace);

    final String datasetLocation = BigQueryUtils.getDatasetLocation(config);
    final BigQuerySqlGenerator sqlGenerator = new BigQuerySqlGenerator(datasetLocation);
    final ParsedCatalog parsedCatalog = parseCatalog(catalog, datasetLocation);
    final BigQuery bigquery = getBigQuery(config);
    final TyperDeduper typerDeduper = buildTyperDeduper(sqlGenerator, parsedCatalog, bigquery, datasetLocation);
    // Shared code end

    final StandardNameTransformer gcsNameTransformer = new GcsNameTransformer();
    final GcsDestinationConfig gcsConfig = BigQueryUtils.getGcsCsvDestinationConfig(config);
    final UUID stagingId = UUID.randomUUID();
    final DateTime syncDatetime = DateTime.now(DateTimeZone.UTC);
    final boolean keepStagingFiles = BigQueryUtils.isKeepFilesInGcs(config);
    final GcsStorageOperations gcsOperations = new GcsStorageOperations(gcsNameTransformer, gcsConfig.getS3Client(), gcsConfig);
    final BigQueryStagingOperations bigQueryGcsOperations = new BigQueryGcsOperations(
        bigquery,
        gcsNameTransformer,
        gcsConfig,
        gcsOperations,
        stagingId,
        syncDatetime,
        keepStagingFiles);

    return new BigQueryStagingConsumerFactory().createAsync(
        config,
        catalog,
        outputRecordCollector,
        bigQueryGcsOperations,
        getCsvRecordFormatterCreator(namingResolver),
        namingResolver::getTmpTableName,
        typerDeduper,
        parsedCatalog,
        BigQueryUtils.getDatasetId(config));
  }

  protected Map<AirbyteStreamNameNamespacePair, AbstractBigQueryUploader<?>> getUploaderMap(
                                                                                            final BigQuery bigquery,
                                                                                            final JsonNode config,
                                                                                            final ConfiguredAirbyteCatalog catalog,
                                                                                            final ParsedCatalog parsedCatalog)
      throws IOException {
    final Map<AirbyteStreamNameNamespacePair, AbstractBigQueryUploader<?>> uploaderMap = new HashMap<>();
    for (final ConfiguredAirbyteStream configStream : catalog.getStreams()) {
      final AirbyteStream stream = configStream.getStream();
      final StreamConfig parsedStream;

      final String streamName = stream.getName();
      final String targetTableName;
      parsedStream = parsedCatalog.getStream(stream.getNamespace(), stream.getName());
      targetTableName = parsedStream.id().rawName();

      final UploaderConfig uploaderConfig = UploaderConfig
          .builder()
          .bigQuery(bigquery)
          .configStream(configStream)
          .parsedStream(parsedStream)
          .config(config)
          .formatterMap(getFormatterMap(stream.getJsonSchema()))
          .tmpTableName(namingResolver.getTmpTableName(streamName))
          .targetTableName(targetTableName)
          // This refers to whether this is BQ denormalized or not
          .isDefaultAirbyteTmpSchema(isDefaultAirbyteTmpTableSchema())
          .build();

      putStreamIntoUploaderMap(stream, uploaderConfig, uploaderMap);
    }
    return uploaderMap;
  }

  protected void putStreamIntoUploaderMap(final AirbyteStream stream,
                                          final UploaderConfig uploaderConfig,
                                          final Map<AirbyteStreamNameNamespacePair, AbstractBigQueryUploader<?>> uploaderMap)
      throws IOException {
    uploaderMap.put(
        AirbyteStreamNameNamespacePair.fromAirbyteStream(stream),
        BigQueryUploaderFactory.getUploader(uploaderConfig));
  }

  /**
   * BigQuery might have different structure of the Temporary table. If this method returns TRUE,
   * temporary table will have only three common Airbyte attributes. In case of FALSE, temporary table
   * structure will be in line with Airbyte message JsonSchema.
   *
   * @return use default AirbyteSchema or build using JsonSchema
   */
  protected boolean isDefaultAirbyteTmpTableSchema() {
    return true;
  }

  protected Map<UploaderType, BigQueryRecordFormatter> getFormatterMap(final JsonNode jsonSchema) {
    return Map.of(
        UploaderType.STANDARD, new DefaultBigQueryRecordFormatter(jsonSchema, namingResolver),
        UploaderType.CSV, new GcsCsvBigQueryRecordFormatter(jsonSchema, namingResolver));
  }

  private AirbyteMessageConsumer getStandardRecordConsumer(final BigQuery bigquery,
                                                           final JsonNode config,
                                                           final ConfiguredAirbyteCatalog catalog,
                                                           final ParsedCatalog parsedCatalog,
                                                           final Consumer<AirbyteMessage> outputRecordCollector,
                                                           final TyperDeduper typerDeduper)
      throws Exception {
    typerDeduper.prepareTables();
    final Map<AirbyteStreamNameNamespacePair, AbstractBigQueryUploader<?>> writeConfigs = getUploaderMap(
        bigquery,
        config,
        catalog,
        parsedCatalog);

    return new BigQueryRecordConsumer(
        bigquery,
        writeConfigs,
        outputRecordCollector,
        BigQueryUtils.getDatasetId(config),
        typerDeduper,
        parsedCatalog);
  }

  protected Function<JsonNode, BigQueryRecordFormatter> getCsvRecordFormatterCreator(final BigQuerySQLNameTransformer namingResolver) {
    return streamSchema -> new GcsCsvBigQueryRecordFormatter(streamSchema, namingResolver);
  }

  private void setDefaultStreamNamespace(final ConfiguredAirbyteCatalog catalog, final String namespace) {
    // Set the default namespace on streams with null namespace. This means we don't need to repeat this
    // logic in the rest of the connector.
    // (record messages still need to handle null namespaces though, which currently happens in e.g.
    // AsyncStreamConsumer#accept)
    // This probably should be shared logic amongst destinations eventually.
    for (final ConfiguredAirbyteStream stream : catalog.getStreams()) {
      if (StringUtils.isEmpty(stream.getStream().getNamespace())) {
        stream.getStream().withNamespace(namespace);
      }
    }
  }

  private ParsedCatalog parseCatalog(final ConfiguredAirbyteCatalog catalog, final String datasetLocation) {
    final BigQuerySqlGenerator sqlGenerator = new BigQuerySqlGenerator(datasetLocation);
    final CatalogParser catalogParser = TypingAndDedupingFlag.getRawNamespaceOverride(RAW_DATA_DATASET).isPresent()
        ? new CatalogParser(sqlGenerator, TypingAndDedupingFlag.getRawNamespaceOverride(RAW_DATA_DATASET).get())
        : new CatalogParser(sqlGenerator);

    return catalogParser.parseCatalog(catalog);
  }

  private TyperDeduper buildTyperDeduper(final BigQuerySqlGenerator sqlGenerator,
                                         final ParsedCatalog parsedCatalog,
                                         final BigQuery bigquery,
                                         final String datasetLocation) {
    final BigQueryV1V2Migrator migrator = new BigQueryV1V2Migrator(bigquery, namingResolver);
    final BigQueryV2TableMigrator v2RawTableMigrator = new BigQueryV2TableMigrator(bigquery);
    return new DefaultTyperDeduper<>(
        sqlGenerator,
        new BigQueryDestinationHandler(bigquery, datasetLocation),
        parsedCatalog,
        migrator,
        v2RawTableMigrator);

  }

  /**
   * Retrieves user configured file buffer amount so as long it doesn't exceed the maximum number of
   * file buffers and sets the minimum number to the default
   * <p>
   * NOTE: If Out Of Memory Exceptions (OOME) occur, this can be a likely cause as this hard limit has
   * not been thoroughly load tested across all instance sizes
   *
   * @param config user configurations
   * @return number of file buffers if configured otherwise default
   */
  @VisibleForTesting
  public int getNumberOfFileBuffers(final JsonNode config) {
    // This null check is probably redundant, but I don't want to gamble on that right now
    if (config.hasNonNull(BigQueryConsts.LOADING_METHOD)) {
      final JsonNode loadingMethodConfig = config.get(BigQueryConsts.LOADING_METHOD);
      final int numOfFileBuffers;
      if (loadingMethodConfig.has(FileBuffer.FILE_BUFFER_COUNT_KEY)) {
        numOfFileBuffers = Math.min(loadingMethodConfig.get(FileBuffer.FILE_BUFFER_COUNT_KEY).asInt(), FileBuffer.MAX_CONCURRENT_STREAM_IN_BUFFER);
      } else {
        numOfFileBuffers = FileBuffer.DEFAULT_MAX_CONCURRENT_STREAM_IN_BUFFER;
      }
      // Only allows for values 10 <= numOfFileBuffers <= 50
      return Math.max(numOfFileBuffers, FileBuffer.DEFAULT_MAX_CONCURRENT_STREAM_IN_BUFFER);
    }

    // Return the default if we fail to parse the config
    return FileBuffer.DEFAULT_MAX_CONCURRENT_STREAM_IN_BUFFER;
  }

  public static void main(final String[] args) throws Exception {
    final Destination destination = new BigQueryDestination();
    new IntegrationRunner(destination).run(args);
  }

}<|MERGE_RESOLUTION|>--- conflicted
+++ resolved
@@ -219,21 +219,7 @@
     final BigQuerySqlGenerator sqlGenerator = new BigQuerySqlGenerator(datasetLocation);
     final ParsedCatalog parsedCatalog = parseCatalog(catalog, datasetLocation);
     final BigQuery bigquery = getBigQuery(config);
-<<<<<<< HEAD
     final TyperDeduper typerDeduper = buildTyperDeduper(sqlGenerator, parsedCatalog, bigquery, datasetLocation);
-=======
-    final TyperDeduper typerDeduper;
-    parsedCatalog = catalogParser.parseCatalog(catalog);
-    final BigQueryV1V2Migrator migrator = new BigQueryV1V2Migrator(bigquery, namingResolver);
-    final BigQueryV2TableMigrator v2RawTableMigrator = new BigQueryV2TableMigrator(bigquery);
-    typerDeduper = new DefaultTyperDeduper<>(
-        sqlGenerator,
-        new BigQueryDestinationHandler(bigquery, datasetLocation),
-        parsedCatalog,
-        migrator,
-        v2RawTableMigrator,
-        8);
->>>>>>> efa4180f
 
     LOGGER.warn("The \"standard\" upload mode is not performant, and is not recommended for production. " +
         "Please use the GCS upload mode if you are syncing a large amount of data.");
@@ -408,7 +394,8 @@
         new BigQueryDestinationHandler(bigquery, datasetLocation),
         parsedCatalog,
         migrator,
-        v2RawTableMigrator);
+        v2RawTableMigrator,
+            8);
 
   }
 
