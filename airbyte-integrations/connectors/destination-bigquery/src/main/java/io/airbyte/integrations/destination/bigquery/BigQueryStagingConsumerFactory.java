--- conflicted
+++ resolved
@@ -44,7 +44,6 @@
 
   private static final Logger LOGGER = LoggerFactory.getLogger(BigQueryStagingConsumerFactory.class);
 
-<<<<<<< HEAD
   public SerializedAirbyteMessageConsumer createAsync(
                                                       final JsonNode config,
                                                       final ConfiguredAirbyteCatalog catalog,
@@ -57,21 +56,6 @@
                                                       final ParsedCatalog parsedCatalog,
                                                       final String defaultNamespace) {
     final Map<StreamDescriptor, BigQueryWriteConfig> writeConfigsByDescriptor = createWriteConfigs(
-=======
-  public AirbyteMessageConsumer create(final JsonNode config,
-                                       final ConfiguredAirbyteCatalog catalog,
-                                       final Consumer<AirbyteMessage> outputRecordCollector,
-                                       final BigQueryStagingOperations bigQueryGcsOperations,
-                                       final BufferCreateFunction onCreateBuffer,
-                                       final Function<JsonNode, BigQueryRecordFormatter> recordFormatterCreator,
-                                       final Function<String, String> tmpTableNameTransformer,
-                                       final Function<String, String> targetTableNameTransformer,
-                                       final TyperDeduper typerDeduper,
-                                       final ParsedCatalog parsedCatalog,
-                                       final String defaultNamespace)
-      throws Exception {
-    final Map<AirbyteStreamNameNamespacePair, BigQueryWriteConfig> writeConfigs = createWriteConfigs(
->>>>>>> c54ec9d9
         config,
         catalog,
         parsedCatalog,
