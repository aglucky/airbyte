plugins {
    id 'application'
    id 'airbyte-docker'
    id 'airbyte-integration-test-java'
}

application {
    mainClass = 'io.airbyte.integrations.destination.bigquery.BigQueryDestination'
    applicationDefaultJvmArgs = ['-XX:+ExitOnOutOfMemoryError', '-XX:MaxRAMPercentage=75.0',
<<<<<<< HEAD
                                 '-XX:NativeMemoryTracking=detail',
                                 '-Djava.rmi.server.hostname=localhost',
                                 '-Dcom.sun.management.jmxremote=true',
                                 '-Dcom.sun.management.jmxremote.port=6000',
                                 '-Dcom.sun.management.jmxremote.rmi.port=6000',
                                 '-Dcom.sun.management.jmxremote.local.only=false',
                                 '-Dcom.sun.management.jmxremote.authenticate=false',
                                 '-Dcom.sun.management.jmxremote.ssl=false'
=======
                                 '-XX:NativeMemoryTracking=detail', '-XX:+UnlockDiagnosticVMOptions',
                                 '-XX:GCLockerRetryAllocationCount=100',
            '-Djava.rmi.server.hostname=localhost',
            '-Dcom.sun.management.jmxremote=true',
            '-Dcom.sun.management.jmxremote.port=6000',
            '-Dcom.sun.management.jmxremote.rmi.port=6000',
            '-Dcom.sun.management.jmxremote.local.only=false',
            '-Dcom.sun.management.jmxremote.authenticate=false',
            '-Dcom.sun.management.jmxremote.ssl=false'
>>>>>>> ba2b7365
    ]
}

dependencies {
    implementation project(':airbyte-commons')
    implementation ('io.airbyte:airbyte-cdk:0.0.1') {
        exclude group: 'io.airbyte', module: 'airbyte-commons'
    }

    implementation 'com.google.cloud:google-cloud-bigquery:2.31.1'
    implementation 'org.apache.commons:commons-lang3:3.11'
    implementation 'org.apache.commons:commons-csv:1.4'
    implementation 'org.apache.commons:commons-text:1.10.0'

    implementation group: 'com.google.cloud', name: 'google-cloud-storage', version: '2.4.5'
    implementation group: 'com.codepoetics', name: 'protonpack', version: '1.13'

    implementation project(':airbyte-config-oss:config-models-oss')
    implementation project(':airbyte-integrations:bases:base-java')
    implementation (libs.airbyte.protocol) {
        exclude group: 'io.airbyte', module: 'airbyte-commons'
    }
    implementation project(':airbyte-integrations:bases:base-java-s3')
    implementation project(':airbyte-integrations:bases:base-typing-deduping')
    implementation project(':airbyte-integrations:connectors:destination-gcs')

    testImplementation project(':airbyte-integrations:bases:standard-destination-test')
    integrationTestJavaImplementation project(':airbyte-integrations:bases:base-typing-deduping-test')

    integrationTestJavaImplementation project(':airbyte-integrations:bases:standard-destination-test')
    integrationTestJavaImplementation project(':airbyte-integrations:connectors:destination-bigquery')
    integrationTestJavaImplementation project(':airbyte-db:db-lib')
    integrationTestJavaImplementation project(':airbyte-commons')
    implementation files(project(':airbyte-integrations:bases:base-java').airbyteDocker.outputs)
}

configurations.all {
  resolutionStrategy {
    // at time of writing: deps.toml declares google-cloud-storage 2.17.2
    // which pulls in google-api-client:2.2.0
    // which conflicts with google-cloud-bigquery, which requires google-api-client:1.x
    // google-cloud-storage is OK with downgrading to anything >=1.31.1.
    force 'com.google.api-client:google-api-client:1.31.5'
  }
}<|MERGE_RESOLUTION|>--- conflicted
+++ resolved
@@ -7,16 +7,6 @@
 application {
     mainClass = 'io.airbyte.integrations.destination.bigquery.BigQueryDestination'
     applicationDefaultJvmArgs = ['-XX:+ExitOnOutOfMemoryError', '-XX:MaxRAMPercentage=75.0',
-<<<<<<< HEAD
-                                 '-XX:NativeMemoryTracking=detail',
-                                 '-Djava.rmi.server.hostname=localhost',
-                                 '-Dcom.sun.management.jmxremote=true',
-                                 '-Dcom.sun.management.jmxremote.port=6000',
-                                 '-Dcom.sun.management.jmxremote.rmi.port=6000',
-                                 '-Dcom.sun.management.jmxremote.local.only=false',
-                                 '-Dcom.sun.management.jmxremote.authenticate=false',
-                                 '-Dcom.sun.management.jmxremote.ssl=false'
-=======
                                  '-XX:NativeMemoryTracking=detail', '-XX:+UnlockDiagnosticVMOptions',
                                  '-XX:GCLockerRetryAllocationCount=100',
             '-Djava.rmi.server.hostname=localhost',
@@ -26,7 +16,6 @@
             '-Dcom.sun.management.jmxremote.local.only=false',
             '-Dcom.sun.management.jmxremote.authenticate=false',
             '-Dcom.sun.management.jmxremote.ssl=false'
->>>>>>> ba2b7365
     ]
 }
 
