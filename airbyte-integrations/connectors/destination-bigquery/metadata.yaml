--- conflicted
+++ resolved
@@ -2,11 +2,7 @@
   connectorSubtype: database
   connectorType: destination
   definitionId: 22f6c74f-5699-40ff-833c-4a879ea40133
-<<<<<<< HEAD
-  dockerImageTag: 2.0.7
-=======
-  dockerImageTag: 2.0.8
->>>>>>> 59f803e3
+  dockerImageTag: 2.0.9
   dockerRepository: airbyte/destination-bigquery
   githubIssueLabel: destination-bigquery
   icon: bigquery.svg
