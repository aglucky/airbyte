--- conflicted
+++ resolved
@@ -1,5 +1,4 @@
 acceptance_tests:
-<<<<<<< HEAD
   basic_read:
     tests:
       - config_path: secrets/config.json
@@ -54,62 +53,6 @@
         expect_records:
           path: integration_tests/expected_records/jsonl_newlines.jsonl
           exact_order: true
-=======
-  #  basic_read:
-  #    tests:
-  #      - config_path: secrets/config.json
-  #        expect_records:
-  #          path: integration_tests/expected_records/csv.jsonl
-  #          exact_order: true
-  #      - config_path: secrets/csv_custom_encoding_config.json
-  #        expect_records:
-  #          path: integration_tests/expected_records/csv_custom_encoding.jsonl
-  #          exact_order: true
-  #      - config_path: secrets/csv_custom_format_config.json
-  #        expect_records:
-  #          path: integration_tests/expected_records/csv_custom_format.jsonl
-  #          exact_order: true
-  #      - config_path: secrets/csv_user_schema_config.json
-  #        expect_records:
-  #          path: integration_tests/expected_records/csv_user_schema.jsonl
-  #          exact_order: true
-  #      - config_path: secrets/csv_no_header_config.json
-  #        expect_records:
-  #          path: integration_tests/expected_records/csv_no_header.jsonl
-  #          exact_order: true
-  #      - config_path: secrets/csv_skip_rows_config.json
-  #        expect_records:
-  #          path: integration_tests/expected_records/csv_skip_rows.jsonl
-  #          exact_order: true
-  #      - config_path: secrets/csv_skip_rows_no_header_config.json
-  #        expect_records:
-  #          path: integration_tests/expected_records/csv_skip_rows_no_header.jsonl
-  #          exact_order: true
-  #      - config_path: secrets/csv_with_nulls_config.json
-  #        expect_records:
-  #          path: integration_tests/expected_records/csv_with_nulls.jsonl
-  #          exact_order: true
-  #      - config_path: secrets/csv_with_null_bools_config.json
-  #        expect_records:
-  #          path: integration_tests/expected_records/csv_with_null_bools.jsonl
-  #          exact_order: true
-  #      - config_path: secrets/parquet_config.json
-  #        expect_records:
-  #          path: integration_tests/expected_records/parquet.jsonl
-  #          exact_order: true
-  #      - config_path: secrets/avro_config.json
-  #        expect_records:
-  #          path: integration_tests/expected_records/avro.jsonl
-  #          exact_order: true
-  #      - config_path: secrets/jsonl_config.json
-  #        expect_records:
-  #          path: integration_tests/expected_records/jsonl.jsonl
-  #          exact_order: true
-  #      - config_path: secrets/jsonl_newlines_config.json
-  #        expect_records:
-  #          path: integration_tests/expected_records/jsonl_newlines.jsonl
-  #          exact_order: true
->>>>>>> 0c5b484c
   connection:
     tests:
       - config_path: secrets/config.json
