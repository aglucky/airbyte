/*
 * Copyright (c) 2023 Airbyte, Inc., all rights reserved.
 */

package io.airbyte.integrations.destination_async.state;

import static java.lang.Thread.sleep;

import com.google.common.base.Preconditions;
import io.airbyte.integrations.destination_async.GlobalMemoryManager;
import io.airbyte.integrations.destination_async.partial_messages.PartialAirbyteMessage;
import io.airbyte.integrations.destination_async.partial_messages.PartialAirbyteStreamState;
import io.airbyte.protocol.models.v0.AirbyteMessage;
import io.airbyte.protocol.models.v0.AirbyteStateMessage;
import io.airbyte.protocol.models.v0.StreamDescriptor;
import java.util.ArrayList;
import java.util.Collection;
import java.util.LinkedList;
import java.util.List;
import java.util.Map;
import java.util.Objects;
import java.util.Optional;
import java.util.Set;
import java.util.UUID;
import java.util.concurrent.ConcurrentHashMap;
import java.util.concurrent.ConcurrentMap;
import java.util.concurrent.atomic.AtomicLong;
import lombok.extern.slf4j.Slf4j;
import org.apache.commons.io.FileUtils;
import org.apache.commons.lang3.tuple.ImmutablePair;
import org.apache.mina.util.ConcurrentHashSet;
import org.slf4j.Logger;
import org.slf4j.LoggerFactory;

/**
 * Responsible for managing state within the Destination. The general approach is a ref counter
 * approach - each state message is associated with a record count. This count represents the number
 * of preceding records. For a state to be emitted, all preceding records have to be written to the
 * destination i.e. the counter is 0.
 * <p>
 * A per-stream state queue is maintained internally, with each state within the queue having a
 * counter. This means we *ALLOW* records succeeding an unemitted state to be written. This
 * decouples record writing from state management at the cost of potentially repeating work if an
 * upstream state is never written.
 * <p>
 * One important detail here is the difference between how PER-STREAM & NON-PER-STREAM is handled.
 * The PER-STREAM case is simple, and is as described above. The NON-PER-STREAM case is slightly
 * tricky. Because we don't know the stream type to begin with, we always assume PER_STREAM until
 * the first state message arrives. If this state message is a GLOBAL state, we alias all existing
 * state ids to a single global state id via a set of alias ids. From then onwards, we use one id -
 * {@link #SENTINEL_GLOBAL_DESC} regardless of stream. Read
 * {@link #convertToGlobalIfNeeded(AirbyteMessage)} for more detail.
 */
@Slf4j
public class GlobalAsyncStateManager {

  private static final Logger LOGGER = LoggerFactory.getLogger(GlobalAsyncStateManager.class);

  private static final StreamDescriptor SENTINEL_GLOBAL_DESC = new StreamDescriptor().withName(UUID.randomUUID().toString());
  private final GlobalMemoryManager memoryManager;

  /**
   * Memory that the manager has allocated to it to use. It can ask for more memory as needed.
   */
  private final AtomicLong memoryAllocated;
  /**
   * Memory that the manager is currently using.
   */
  private final AtomicLong memoryUsed;

  boolean preState = true;
  private final ConcurrentMap<StreamDescriptor, LinkedList<Long>> descToStateIdQ = new ConcurrentHashMap<>();
  private final ConcurrentMap<Long, AtomicLong> stateIdToCounter = new ConcurrentHashMap<>();
  private final ConcurrentMap<Long, ImmutablePair<PartialAirbyteMessage, Long>> stateIdToState = new ConcurrentHashMap<>();

  // Alias-ing only exists in the non-STREAM case where we have to convert existing state ids to one
  // single global id.
  // This only happens once.
  private final Set<Long> aliasIds = new ConcurrentHashSet<>();
  private long retroactiveGlobalStateId = 0;

  public GlobalAsyncStateManager(final GlobalMemoryManager memoryManager) {
    this.memoryManager = memoryManager;
    memoryAllocated = new AtomicLong(memoryManager.requestMemory());
    memoryUsed = new AtomicLong();
  }

  // Always assume STREAM to begin, and convert only if needed. Most state is per stream anyway.
  private AirbyteStateMessage.AirbyteStateType stateType = AirbyteStateMessage.AirbyteStateType.STREAM;

  /**
   * Main method to process state messages.
   * <p>
   * The first incoming state message tells us the type of state we are dealing with. We then convert
   * internal data structures if needed.
   * <p>
   * Because state messages are a watermark, all preceding records need to be flushed before the state
   * message can be processed.
   */
  public void trackState(final PartialAirbyteMessage message, final long sizeInBytes) {
    if (preState) {
      convertToGlobalIfNeeded(message);
      preState = false;
    }
    // stateType should not change after a conversion.
    Preconditions.checkArgument(stateType == extractStateType(message));

    closeState(message, sizeInBytes);
  }

  /**
   * Identical to {@link #getStateId(StreamDescriptor)} except this increments the associated counter
   * by 1. Intended to be called whenever a record is ingested.
   *
   * @param streamDescriptor - stream to get stateId for.
   * @return state id
   */
  public long getStateIdAndIncrementCounter(final StreamDescriptor streamDescriptor) {
    return getStateIdAndIncrement(streamDescriptor, 1);
  }

  /**
   * Each decrement represent one written record for a state. A zero counter means there are no more
   * inflight records associated with a state and the state can be flushed.
   *
   * @param stateId reference to a state.
   * @param count to decrement.
   */
  public void decrement(final long stateId, final long count) {
    log.trace("decrementing state id: {}, count: {}", stateId, count);
    stateIdToCounter.get(getStateAfterAlias(stateId)).addAndGet(-count);
  }

  /**
   * Returns state messages with no more inflight records i.e. counter = 0 across all streams.
   * Intended to be called by {@link io.airbyte.integrations.destination_async.FlushWorkers} after a
   * worker has finished flushing its record batch.
   * <p>
   * The return list of states should be emitted back to the platform.
   *
   * @return list of state messages with no more inflight records.
   */
  public List<PartialAirbyteMessage> flushStates() {
    final List<PartialAirbyteMessage> output = new ArrayList<>();
    Long bytesFlushed = 0L;
    synchronized (this) {
      for (final Map.Entry<StreamDescriptor, LinkedList<Long>> entry : descToStateIdQ.entrySet()) {
        // Remove all states with 0 counters.
        // Per-stream synchronized is required to make sure the state (at the head of the queue)
        // logic is applied to is the state actually removed.

        final LinkedList<Long> stateIdQueue = entry.getValue();
        while (true) {
          final Long oldestStateId = stateIdQueue.peek();
          // no state to flush for this stream
          if (oldestStateId == null) {
            break;
          }

<<<<<<< HEAD
=======
          // technically possible this map hasn't been updated yet.
          final var oldestStateCounter = stateIdToCounter.get(oldestStateId);
          Objects.requireNonNull(oldestStateCounter, "Invariant Violation: No record counter found for state message.");

>>>>>>> 12fb7533
          final var oldestState = stateIdToState.get(oldestStateId);
          // no state to flush for this stream
          if (oldestState == null) {
            break;
          }

<<<<<<< HEAD
          final var oldestStateCounter = stateIdToCounter.get(oldestStateId);
          Objects.requireNonNull(oldestStateCounter, "Invariant Violation: No record counter found for state message.");

=======
>>>>>>> 12fb7533
          final var allRecordsCommitted = oldestStateCounter.get() == 0;
          if (allRecordsCommitted) {
            output.add(oldestState.getLeft());
            bytesFlushed += oldestState.getRight();

            // cleanup
            entry.getValue().poll();
            stateIdToState.remove(oldestStateId);
            stateIdToCounter.remove(oldestStateId);
          } else {
            break;
          }
        }
      }
    }

    freeBytes(bytesFlushed);
    return output;
  }

  private Long getStateIdAndIncrement(final StreamDescriptor streamDescriptor, final long increment) {
    final StreamDescriptor resolvedDescriptor = stateType == AirbyteStateMessage.AirbyteStateType.STREAM ? streamDescriptor : SENTINEL_GLOBAL_DESC;
    // As concurrent collections do not guarantee data consistency when iterating, use `get` instead of
    // `containsKey`.
    if (descToStateIdQ.get(resolvedDescriptor) == null) {
      registerNewStreamDescriptor(resolvedDescriptor);
    }
    final Long stateId = descToStateIdQ.get(resolvedDescriptor).peekLast();
    final var update = stateIdToCounter.get(stateId).addAndGet(increment);
    log.trace("State id: {}, count: {}", stateId, update);
    return stateId;
  }

  /**
   * Return the internal id of a state message. This is the id that should be used to reference a
   * state when interacting with all methods in this class.
   *
   * @param streamDescriptor - stream to get stateId for.
   * @return state id
   */
  private long getStateId(final StreamDescriptor streamDescriptor) {
    return getStateIdAndIncrement(streamDescriptor, 0);
  }

  /**
   * Pass this the number of bytes that were flushed. It will track those internally and if the
   * memoryUsed gets signficantly lower than what is allocated, then it will return it to the memory
   * manager. We don't always return to the memory manager to avoid needlessly allocating /
   * de-allocating memory rapidly over a few bytes.
   *
   * @param bytesFlushed bytes that were flushed (and should be removed from memory used).
   */
  private void freeBytes(final long bytesFlushed) {
    LOGGER.debug("Bytes flushed memory to store state message. Allocated: {}, Used: {}, Flushed: {}, % Used: {}",
        FileUtils.byteCountToDisplaySize(memoryAllocated.get()),
        FileUtils.byteCountToDisplaySize(memoryUsed.get()),
        FileUtils.byteCountToDisplaySize(bytesFlushed),
        (double) memoryUsed.get() / memoryAllocated.get());

    memoryManager.free(bytesFlushed);
    memoryAllocated.addAndGet(-bytesFlushed);
    memoryUsed.addAndGet(-bytesFlushed);
    LOGGER.debug("Returned {} of memory back to the memory manager.", FileUtils.byteCountToDisplaySize(bytesFlushed));
  }

  private void convertToGlobalIfNeeded(final PartialAirbyteMessage message) {
    // instead of checking for global or legacy, check for the inverse of stream.
    stateType = extractStateType(message);
    if (stateType != AirbyteStateMessage.AirbyteStateType.STREAM) {// alias old stream-level state ids to single global state id
      // upon conversion, all previous tracking data structures need to be cleared as we move
      // into the non-STREAM world for correctness.

      aliasIds.addAll(descToStateIdQ.values().stream().flatMap(Collection::stream).toList());
      descToStateIdQ.clear();
      retroactiveGlobalStateId = StateIdProvider.getNextId();

      descToStateIdQ.put(SENTINEL_GLOBAL_DESC, new LinkedList<>());
      descToStateIdQ.get(SENTINEL_GLOBAL_DESC).add(retroactiveGlobalStateId);

      final long combinedCounter = stateIdToCounter.values()
          .stream()
          .mapToLong(AtomicLong::get)
          .sum();
      stateIdToCounter.clear();
      stateIdToCounter.put(retroactiveGlobalStateId, new AtomicLong(combinedCounter));
    }
  }

  private AirbyteStateMessage.AirbyteStateType extractStateType(final PartialAirbyteMessage message) {
    if (message.getState().getType() == null) {
      // Treated the same as GLOBAL.
      return AirbyteStateMessage.AirbyteStateType.LEGACY;
    } else {
      return message.getState().getType();
    }
  }

  /**
   * When a state message is received, 'close' the previous state to associate the existing state id
   * to the newly arrived state message. We also increment the state id in preparation for the next
   * state message.
   */
  private void closeState(final PartialAirbyteMessage message, final long sizeInBytes) {
    final StreamDescriptor resolvedDescriptor = extractStream(message).orElse(SENTINEL_GLOBAL_DESC);
    stateIdToState.put(getStateId(resolvedDescriptor), ImmutablePair.of(message, sizeInBytes));
    registerNewStateId(resolvedDescriptor);
    allocateMemoryToState(sizeInBytes);
  }

  /**
   * Given the size of a state message, tracks how much memory the manager is using and requests
   * additional memory from the memory manager if needed.
   *
   * @param sizeInBytes size of the state message
   */
  @SuppressWarnings("BusyWait")
  private void allocateMemoryToState(final long sizeInBytes) {
    if (memoryAllocated.get() < memoryUsed.get() + sizeInBytes) {
      while (memoryAllocated.get() < memoryUsed.get() + sizeInBytes) {
        memoryAllocated.addAndGet(memoryManager.requestMemory());
        try {
          LOGGER.debug("Insufficient memory to store state message. Allocated: {}, Used: {}, Size of State Msg: {}, Needed: {}",
              FileUtils.byteCountToDisplaySize(memoryAllocated.get()),
              FileUtils.byteCountToDisplaySize(memoryUsed.get()),
              FileUtils.byteCountToDisplaySize(sizeInBytes),
              FileUtils.byteCountToDisplaySize(sizeInBytes - (memoryAllocated.get() - memoryUsed.get())));
          sleep(1000);
        } catch (final InterruptedException e) {
          throw new RuntimeException(e);
        }
      }
      LOGGER.debug(getMemoryUsageMessage());
    }
<<<<<<< HEAD
    memoryUsed.addAndGet(sizeInBytes);
    LOGGER.debug(getMemoryUsageMessage());
=======
>>>>>>> 12fb7533
  }

  public String getMemoryUsageMessage() {
    return String.format("State Manager memory usage: Allocated: %s, Used: %s, percentage Used %f",
        FileUtils.byteCountToDisplaySize(memoryAllocated.get()),
        FileUtils.byteCountToDisplaySize(memoryUsed.get()),
        (double) memoryUsed.get() / memoryAllocated.get());
  }

  private static Optional<StreamDescriptor> extractStream(final PartialAirbyteMessage message) {
    return Optional.ofNullable(message.getState().getStream()).map(PartialAirbyteStreamState::getStreamDescriptor);
  }

  private long getStateAfterAlias(final long stateId) {
    if (aliasIds.contains(stateId)) {
      return retroactiveGlobalStateId;
    } else {
      return stateId;
    }
  }

  private void registerNewStreamDescriptor(final StreamDescriptor resolvedDescriptor) {
    descToStateIdQ.put(resolvedDescriptor, new LinkedList<>());
    registerNewStateId(resolvedDescriptor);
  }

  private void registerNewStateId(final StreamDescriptor resolvedDescriptor) {
    final long stateId = StateIdProvider.getNextId();
<<<<<<< HEAD
    descToStateIdQ.get(resolvedDescriptor).add(stateId);
=======
>>>>>>> 12fb7533
    stateIdToCounter.put(stateId, new AtomicLong(0));
    descToStateIdQ.get(resolvedDescriptor).add(stateId);
  }

  /**
   * Simplify internal tracking by providing a global always increasing counter for state ids.
   */
  private static class StateIdProvider {

    private static final AtomicLong pk = new AtomicLong(0);

    public static long getNextId() {
      return pk.incrementAndGet();
    }

  }

}<|MERGE_RESOLUTION|>--- conflicted
+++ resolved
@@ -157,25 +157,16 @@
             break;
           }
 
-<<<<<<< HEAD
-=======
           // technically possible this map hasn't been updated yet.
           final var oldestStateCounter = stateIdToCounter.get(oldestStateId);
           Objects.requireNonNull(oldestStateCounter, "Invariant Violation: No record counter found for state message.");
 
->>>>>>> 12fb7533
           final var oldestState = stateIdToState.get(oldestStateId);
           // no state to flush for this stream
           if (oldestState == null) {
             break;
           }
 
-<<<<<<< HEAD
-          final var oldestStateCounter = stateIdToCounter.get(oldestStateId);
-          Objects.requireNonNull(oldestStateCounter, "Invariant Violation: No record counter found for state message.");
-
-=======
->>>>>>> 12fb7533
           final var allRecordsCommitted = oldestStateCounter.get() == 0;
           if (allRecordsCommitted) {
             output.add(oldestState.getLeft());
@@ -309,11 +300,6 @@
       }
       LOGGER.debug(getMemoryUsageMessage());
     }
-<<<<<<< HEAD
-    memoryUsed.addAndGet(sizeInBytes);
-    LOGGER.debug(getMemoryUsageMessage());
-=======
->>>>>>> 12fb7533
   }
 
   public String getMemoryUsageMessage() {
@@ -342,10 +328,6 @@
 
   private void registerNewStateId(final StreamDescriptor resolvedDescriptor) {
     final long stateId = StateIdProvider.getNextId();
-<<<<<<< HEAD
-    descToStateIdQ.get(resolvedDescriptor).add(stateId);
-=======
->>>>>>> 12fb7533
     stateIdToCounter.put(stateId, new AtomicLong(0));
     descToStateIdQ.get(resolvedDescriptor).add(stateId);
   }
