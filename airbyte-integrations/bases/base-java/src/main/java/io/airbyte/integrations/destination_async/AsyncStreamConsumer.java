--- conflicted
+++ resolved
@@ -134,24 +134,16 @@
   public static PartialAirbyteMessage deserializeAirbyteMessage(final String messageString) {
     // TODO: (ryankfu) plumb in the serialized AirbyteStateMessage to match AirbyteRecordMessage code
     // parity. https://github.com/airbytehq/airbyte/issues/27530 for additional context
-<<<<<<< HEAD
-    var partial = Jsons.tryDeserialize(messageString, PartialAirbyteMessage.class)
-=======
     final var partial = Jsons.tryDeserialize(messageString, PartialAirbyteMessage.class)
->>>>>>> 12fb7533
         .orElseThrow(() -> new RuntimeException("Unable to deserialize PartialAirbyteMessage."));
 
     final var msgType = partial.getType();
     if (Type.RECORD.equals(msgType) && partial.getRecord().getData() != null) {
       // store serialized json
       partial.withSerialized(partial.getRecord().getData().toString());
-<<<<<<< HEAD
-      // drop unmarshalled json
-=======
       // The connector doesn't need to be able to access to the record value. We can serialize it here and
       // drop the json
       // object. Having this data stored as a string is slightly more optimal for the memory usage.
->>>>>>> 12fb7533
       partial.getRecord().setData(null);
     } else if (Type.STATE.equals(msgType)) {
       partial.withSerialized(messageString);
