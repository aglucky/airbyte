/*
 * Copyright (c) 2023 Airbyte, Inc., all rights reserved.
 */

package io.airbyte.integrations.base.destination.typing_deduping;

import java.util.concurrent.locks.Lock;

public interface TyperDeduper {

  /**
   * Create the tables that T+D will write to during the sync. In OVERWRITE mode, these might not be
   * the true final tables. Specifically, other than an initial sync (i.e. table does not exist, or is
   * empty) we write to a temporary final table, and swap it into the true final table at the end of
   * the sync. This is to prevent user downtime during a sync.
   */
  void prepareTables() throws Exception;

  /**
   * Suggest that we execute typing and deduping for a single stream (i.e. fetch new raw records into
   * the final table, etc.).
   * <p>
   * This method is thread-safe; multiple threads can call it concurrently. If T+D is already running
   * for the given stream, this method may choose to do nothing. If a caller wishes to force T+D to
   * run (for example, at the end of a sync), they may set {@code mustRun} to true.
   * <p>
   * This method relies on callers to prevent concurrent modification to the underlying raw tables.
   * This is most easily accomplished using {@link #getRawTableInsertLock(String, String)}, if the
   * caller guards all raw table writes using {@code getRawTableInsertLock().lock()} and
   * {@code getRawTableInsertLock().unlock()}. While {@code typeAndDedupe} is executing, that lock
   * will be unavailable. However, callers are free to enforce this in other ways (for example,
   * single- threaded callers do not need to use the lock).
   *
   * @param originalNamespace The stream's namespace, as declared in the configured catalog
   * @param originalName The stream's name, as declared in the configured catalog
   */
  void typeAndDedupe(String originalNamespace, String originalName, boolean mustRun) throws Exception;

  void typeAndDedupe() throws Exception;

<<<<<<< HEAD
  /**
   * Get the lock that should be used to synchronize inserts to the raw table for a given stream. This
   * lock permits any number of threads to hold the lock, but
   * {@link #typeAndDedupe(String, String, boolean)} will not proceed while this lock is held.
   * <p>
   * This lock provides fairness guarantees, i.e. typeAndDedupe will not starve while waiting for the
   * lock (and similarly, raw table writers will not starve if many typeAndDedupe calls are queued).
   */
  Lock getRawTableInsertLock(final String originalNamespace, final String originalName);

  /**
   * Does any "end of sync" work. For most streams, this is a noop.
   * <p>
   * For OVERWRITE streams where we're writing to a temp table, this is where we swap the temp table
   * into the final table.
   */
=======
  void typeAndDedupe() throws Exception;

>>>>>>> 8fe69891
  void commitFinalTables() throws Exception;

  void cleanup();

}<|MERGE_RESOLUTION|>--- conflicted
+++ resolved
@@ -29,16 +29,13 @@
    * caller guards all raw table writes using {@code getRawTableInsertLock().lock()} and
    * {@code getRawTableInsertLock().unlock()}. While {@code typeAndDedupe} is executing, that lock
    * will be unavailable. However, callers are free to enforce this in other ways (for example,
-   * single- threaded callers do not need to use the lock).
+   * single-threaded callers do not need to use the lock).
    *
    * @param originalNamespace The stream's namespace, as declared in the configured catalog
    * @param originalName The stream's name, as declared in the configured catalog
    */
   void typeAndDedupe(String originalNamespace, String originalName, boolean mustRun) throws Exception;
 
-  void typeAndDedupe() throws Exception;
-
-<<<<<<< HEAD
   /**
    * Get the lock that should be used to synchronize inserts to the raw table for a given stream. This
    * lock permits any number of threads to hold the lock, but
@@ -55,10 +52,8 @@
    * For OVERWRITE streams where we're writing to a temp table, this is where we swap the temp table
    * into the final table.
    */
-=======
   void typeAndDedupe() throws Exception;
 
->>>>>>> 8fe69891
   void commitFinalTables() throws Exception;
 
   void cleanup();
