/*
 * Copyright (c) 2023 Airbyte, Inc., all rights reserved.
 */

package io.airbyte.integrations.destination.staging;

import io.airbyte.db.jdbc.JdbcDatabase;
import io.airbyte.integrations.base.destination.typing_deduping.TypeAndDedupeOperationValve;
import io.airbyte.integrations.base.destination.typing_deduping.TyperDeduper;
import io.airbyte.integrations.destination.buffered_stream_consumer.OnCloseFunction;
import io.airbyte.integrations.destination.buffered_stream_consumer.OnStartFunction;
import io.airbyte.integrations.destination.jdbc.WriteConfig;
import io.airbyte.protocol.models.v0.AirbyteStreamNameNamespacePair;
import java.util.ArrayList;
import java.util.List;
import java.util.concurrent.locks.Lock;
import lombok.extern.slf4j.Slf4j;

/**
 * Functions and logic common to all flushing strategies.
 */
@Slf4j
public class GeneralStagingFunctions {

  public static OnStartFunction onStartFunction(final JdbcDatabase database,
                                                final StagingOperations stagingOperations,
                                                final List<WriteConfig> writeConfigs,
                                                final TyperDeduper typerDeduper) {
    return () -> {
      log.info("Preparing raw tables in destination started for {} streams", writeConfigs.size());
      typerDeduper.prepareTables();
      final List<String> queryList = new ArrayList<>();
      for (final WriteConfig writeConfig : writeConfigs) {
        final String schema = writeConfig.getOutputSchemaName();
        final String stream = writeConfig.getStreamName();
        final String dstTableName = writeConfig.getOutputTableName();
        final String stageName = stagingOperations.getStageName(schema, stream);
        final String stagingPath =
            stagingOperations.getStagingPath(StagingConsumerFactory.RANDOM_CONNECTION_ID, schema, stream, writeConfig.getWriteDatetime());

        log.info("Preparing staging area in destination started for schema {} stream {}: target table: {}, stage: {}",
            schema, stream, dstTableName, stagingPath);

        stagingOperations.createSchemaIfNotExists(database, schema);
        stagingOperations.createTableIfNotExists(database, schema, dstTableName);
        stagingOperations.createStageIfNotExists(database, stageName);

        /*
         * When we're in OVERWRITE, clear out the table at the start of a sync, this is an expected side
         * effect of checkpoint and the removal of temporary tables
         */
        switch (writeConfig.getSyncMode()) {
          case OVERWRITE -> queryList.add(stagingOperations.truncateTableQuery(database, schema, dstTableName));
          case APPEND, APPEND_DEDUP -> {}
          default -> throw new IllegalStateException("Unrecognized sync mode: " + writeConfig.getSyncMode());
        }

        log.info("Preparing staging area in destination completed for schema {} stream {}", schema, stream);
      }
      log.info("Executing finalization of tables.");
      stagingOperations.executeTransaction(database, queryList);
    };
  }

  /**
   * Handles copying data from staging area to destination table and clean up of staged files if
   * upload was unsuccessful
   */
  public static void copyIntoTableFromStage(final JdbcDatabase database,
                                            final String stageName,
                                            final String stagingPath,
                                            final List<String> stagedFiles,
                                            final String tableName,
                                            final String schemaName,
                                            final StagingOperations stagingOperations,
                                            final String streamNamespace,
                                            final String streamName,
                                            final TypeAndDedupeOperationValve typerDeduperValve,
                                            final TyperDeduper typerDeduper)
      throws Exception {
    try {
      final Lock rawTableInsertLock = typerDeduper.getRawTableInsertLock(streamNamespace, streamName);
      rawTableInsertLock.lock();
      try {
        stagingOperations.copyIntoTableFromStage(database, stageName, stagingPath, stagedFiles,
            tableName, schemaName);
      } finally {
        rawTableInsertLock.unlock();
      }

      final AirbyteStreamNameNamespacePair streamId = new AirbyteStreamNameNamespacePair(streamName, streamNamespace);
      typerDeduperValve.addStreamIfAbsent(streamId);
      if (typerDeduperValve.readyToTypeAndDedupe(streamId)) {
        typerDeduper.typeAndDedupe(streamId.getNamespace(), streamId.getName(), false);
        typerDeduperValve.updateTimeAndIncreaseInterval(streamId);
      }
    } catch (final Exception e) {
      stagingOperations.cleanUpStage(database, stageName, stagedFiles);
      log.info("Cleaning stage path {}", stagingPath);
      throw new RuntimeException("Failed to upload data from stage " + stagingPath, e);
    }
  }

  /**
   * Tear down process, will attempt to try to clean out any staging area
   *
   * @param database database used for syncing
   * @param stagingOperations collection of SQL queries necessary for writing data into a staging area
   * @param writeConfigs configuration settings for all destination connectors needed to write
   * @param purgeStagingData drop staging area if true, keep otherwise
   * @return
   */
  public static OnCloseFunction onCloseFunction(final JdbcDatabase database,
                                                final StagingOperations stagingOperations,
                                                final List<WriteConfig> writeConfigs,
                                                final boolean purgeStagingData,
                                                final TyperDeduper typerDeduper) {
    return (hasFailed) -> {
      // After moving data from staging area to the target table (airybte_raw) clean up the staging
      // area (if user configured)
      log.info("Cleaning up destination started for {} streams", writeConfigs.size());
      typerDeduper.typeAndDedupe();
      for (final WriteConfig writeConfig : writeConfigs) {
        final String schemaName = writeConfig.getOutputSchemaName();
        if (purgeStagingData) {
          final String stageName = stagingOperations.getStageName(schemaName, writeConfig.getStreamName());
          log.info("Cleaning stage in destination started for stream {}. schema {}, stage: {}", writeConfig.getStreamName(), schemaName,
              stageName);
          stagingOperations.dropStageIfExists(database, stageName);
        }
<<<<<<< HEAD
=======

        // Force run here. This is the final invocation of the sync, so we need to get all the data.
        // TODO future enhancement: track whether any new raw records were written for this stream after the
        // last T+D run
        // and skip this T+D run if there were no new records.
        typerDeduper.typeAndDedupe(writeConfig.getNamespace(), writeConfig.getStreamName(), true);
>>>>>>> b30707eb
      }
      typerDeduper.commitFinalTables();
      typerDeduper.cleanup();
      log.info("Cleaning up destination completed.");
    };
  }

}<|MERGE_RESOLUTION|>--- conflicted
+++ resolved
@@ -128,15 +128,6 @@
               stageName);
           stagingOperations.dropStageIfExists(database, stageName);
         }
-<<<<<<< HEAD
-=======
-
-        // Force run here. This is the final invocation of the sync, so we need to get all the data.
-        // TODO future enhancement: track whether any new raw records were written for this stream after the
-        // last T+D run
-        // and skip this T+D run if there were no new records.
-        typerDeduper.typeAndDedupe(writeConfig.getNamespace(), writeConfig.getStreamName(), true);
->>>>>>> b30707eb
       }
       typerDeduper.commitFinalTables();
       typerDeduper.cleanup();
