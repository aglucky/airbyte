#
# Copyright (c) 2023 Airbyte, Inc., all rights reserved.
#

from setuptools import find_packages, setup

MAIN_REQUIREMENTS = [
    "click~=8.1.3",
    "requests",
    "PyYAML~=6.0",
    "GitPython~=3.1.29",
    "pandas~=1.5.3",
    "pandas-gbq~=0.19.0",
    "pydantic~=1.10.4",
    "fsspec~=2023.1.0",
    "gcsfs~=2023.1.0",
<<<<<<< HEAD
    "dagger-io==0.3.2",
=======
    "pytablewriter~=0.64.2",
>>>>>>> e1746470
]

TEST_REQUIREMENTS = [
    "pytest~=6.2.5",
    "pytest-mock~=3.10.0",
    "freezegun",
]

setup(
    version="0.1.14",
    name="ci_connector_ops",
    description="Packaged maintained by the connector operations team to perform CI for connectors",
    author="Airbyte",
    author_email="contact@airbyte.io",
    packages=find_packages(),
    install_requires=MAIN_REQUIREMENTS,
    extras_require={
        "tests": TEST_REQUIREMENTS,
    },
    python_requires=">=3.9",
    package_data={"ci_connector_ops.qa_engine": ["connector_adoption.sql"]},
    entry_points={
        "console_scripts": [
            "check-test-strictness-level = ci_connector_ops.acceptance_test_config_checks:check_test_strictness_level",
            "write-review-requirements-file = ci_connector_ops.acceptance_test_config_checks:write_review_requirements_file",
            "print-mandatory-reviewers = ci_connector_ops.acceptance_test_config_checks:print_mandatory_reviewers",
            "allowed-hosts-checks = ci_connector_ops.allowed_hosts_checks:check_allowed_hosts",
            "run-qa-engine = ci_connector_ops.qa_engine.main:main",
            "run-qa-checks = ci_connector_ops.qa_checks:run_qa_checks",
            "test-connectors = ci_connector_ops.ci.connectors_ci:main",
        ],
    },
)<|MERGE_RESOLUTION|>--- conflicted
+++ resolved
@@ -14,11 +14,8 @@
     "pydantic~=1.10.4",
     "fsspec~=2023.1.0",
     "gcsfs~=2023.1.0",
-<<<<<<< HEAD
     "dagger-io==0.3.2",
-=======
     "pytablewriter~=0.64.2",
->>>>>>> e1746470
 ]
 
 TEST_REQUIREMENTS = [
@@ -48,7 +45,7 @@
             "allowed-hosts-checks = ci_connector_ops.allowed_hosts_checks:check_allowed_hosts",
             "run-qa-engine = ci_connector_ops.qa_engine.main:main",
             "run-qa-checks = ci_connector_ops.qa_checks:run_qa_checks",
-            "test-connectors = ci_connector_ops.ci.connectors_ci:main",
+            "connectors-ci = ci_connector_ops.pipelines.connectors_ci:connectors_ci",
         ],
     },
 )