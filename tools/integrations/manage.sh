#!/usr/bin/env bash

set -e
set -x

. tools/lib/lib.sh

USAGE="
Usage: $(basename "$0") <cmd>
For publish, if you want to push the spec to the spec cache, provide a path to a service account key file that can write to the cache.
Available commands:
  scaffold
  test <integration_root_path>
  build  <integration_root_path> [<run_tests>]
  publish  <integration_root_path> [<run_tests>] [--publish_spec_to_cache] [--publish_spec_to_cache_with_key_file <path to keyfile>]
  publish_external  <image_name> <image_version>
"

_check_tag_exists() {
  DOCKER_CLI_EXPERIMENTAL=enabled docker manifest inspect "$1" > /dev/null
}

_error_if_tag_exists() {
    if _check_tag_exists "$1"; then
      error "You're trying to push a version that was already released ($1). Make sure you bump it up."
    fi
}

cmd_scaffold() {
  echo "Scaffolding connector"
  (
    cd airbyte-integrations/connector-templates/generator &&
    ./generate.sh "$@"
  )
}

cmd_build() {
  local path=$1; shift || error "Missing target (root path of integration) $USAGE"
  [ -d "$path" ] || error "Path must be the root path of the integration"

  local run_tests=$1; shift || run_tests=true

  echo "Building $path"
  # Note that we are only building (and testing) once on this build machine's architecture
  # Learn more @ https://github.com/airbytehq/airbyte/pull/13004
  ./gradlew --no-daemon "$(_to_gradle_path "$path" clean)"
  ./gradlew --no-daemon "$(_to_gradle_path "$path" build)"
}

cmd_test() {
  local path=$1; shift || error "Missing target (root path of integration) $USAGE"
  [ -d "$path" ] || error "Path must be the root path of the integration"

  echo "Running integration tests..."
  ./gradlew --no-daemon "$(_to_gradle_path "$path" integrationTest)"
}

# Bumps connector version in Dockerfile, definitions.yaml file
#
# NOTE: this does NOT update changelogs because the changelog markdown files do not have a reliable machine-readable
# format to automatically handle this. Someday it could though: https://github.com/airbytehq/airbyte/issues/12031
cmd_bump_version() {
  # Take params
  local connector_path
  local bump_version
  connector_path="$1"; shift || error "Missing target (path) $USAGE"
  bump_version="$1"; shift || error "Missing target (bump_version) $USAGE"

  # Set local constants
  connector=${connector_path#airbyte-integrations/connectors/}
  if [[ "$connector" =~ "source-" ]]; then
    connector_type="source"
  elif [[ "$connector" =~ "destination-" ]]; then
    connector_type="destination"
  else
    echo "Invalid connector_type from $connector"
    exit 1
  fi
  definitions_path="./airbyte-config/init/src/main/resources/seed/${connector_type}_definitions.yaml"
  dockerfile="$connector_path/Dockerfile"
  master_dockerfile="/tmp/master_${connector}_dockerfile"
  # This allows getting the contents of a file without checking it out
  git fetch origin --quiet
  git --no-pager show "origin/master:$dockerfile" > "$master_dockerfile"

  # Get connector version on current branch and from master. Because we need to know what
  # tag is on ths current branch for search/replace, but we need to know what version is in master
  # to know what to bump to.
  branch_version=$(_get_docker_image_version "$dockerfile")
  master_version=$(_get_docker_image_version "$master_dockerfile")
  local image_name; image_name=$(_get_docker_image_name "$dockerfile")
  rm "$master_dockerfile"

  ## Create bumped version based on master
  major_version=$(echo "$master_version" | cut -d. -f1)
  minor_version=$(echo "$master_version" | cut -d. -f2)
  patch_version=$(echo "$master_version" | cut -d. -f3)

  echo "major_version: $major_version"
  echo "minor_version: $minor_version"
  echo "patch_version: $patch_version"

  case "$bump_version" in
    "major")
      ((major_version++))
      minor_version=0
      patch_version=0
      ;;
    "minor")
      ((minor_version++))
      patch_version=0
      ;;
    "patch")
      ((patch_version++))
      ;;
    *)
      echo "Invalid bump_version option: $bump_version. Valid options are major, minor, patch"
      exit 1
      ;;
  esac

  bumped_version="$major_version.$minor_version.$patch_version"
  if [[ "$FORCE_BUMP" == "true" ]] || [[ "$bumped_version" != "$master_version" && "$bumped_version" != "$branch_version" ]]; then
    _error_if_tag_exists "$image_name:$bumped_version"
    echo "$connector:$branch_version will be bumped to $connector:$bumped_version"

    # Set outputs back to Github Actions for later steps
    echo ::set-output name=master_version::"${master_version}"
    echo ::set-output name=bumped_version::"${bumped_version}"
    echo ::set-output name=bumped::"true"
  else
    echo "No version bump was necessary, this PR has probably already been bumped"
    exit 0
  fi

  ## Write new version to files
  # 1) Dockerfile
  sed -i "s/$branch_version/$bumped_version/g" "$dockerfile"

  # 2) Definitions YAML file
  definitions_check=$(yq e ".. | select(has(\"dockerRepository\")) | select(.dockerRepository == \"$image_name\")" "$definitions_path")

  if [[ (-z "$definitions_check") ]]; then
    echo "Could not find $connector in $definitions_path, exiting 1"
    exit 1
  fi

  connector_name=$(yq e ".[] | select(has(\"dockerRepository\")) | select(.dockerRepository == \"$image_name\") | .name" "$definitions_path")
  yq e "(.[] | select(.name == \"$connector_name\").dockerImageTag)|=\"$bumped_version\"" -i "$definitions_path"

  echo "Woohoo! Successfully bumped $connector:$branch_version to $connector:$bumped_version"
}

# Generate new spec, publish to GCS, generate updated seeds.yaml file. Runs after cmd_bump_version
cmd_process_build() {
  local connector_path
  connector_path="$1"; shift || error "Missing target (path) $USAGE"
  dockerfile="$connector_path/Dockerfile"
  local image_name; image_name=$(_get_docker_image_name "$dockerfile")
  bumped_version=$(_get_docker_image_version "$dockerfile")

  _publish_spec_to_cache "$image_name" "$bumped_version"
  ./gradlew :airbyte-config:init:processResources
}

# TODO: also should be post merge step
# Checking if the image was successfully registered on DockerHub
# see the description of this PR to understand why this is needed https://github.com/airbytehq/airbyte/pull/11654/
_ensure_docker_image_registered() {
  local image_name; image_name="$1"
  local image_version; image_version="$1"

  # Checking if the image was successfully registered on DockerHub
  # see the description of this PR to understand why this is needed https://github.com/airbytehq/airbyte/pull/11654/
  sleep 5

  # To work for private repos we need a token as well
  DOCKER_USERNAME=${DOCKER_USERNAME:-airbytebot}
  DOCKER_TOKEN=$(curl -s -H "Content-Type: application/json" -X POST -d '{"username": "'${DOCKER_USERNAME}'", "password": "'${DOCKER_PASSWORD}'"}' https://hub.docker.com/v2/users/login/ | jq -r .token)
  TAG_URL="https://hub.docker.com/v2/repositories/${image_name}/tags/${image_version}"
  DOCKERHUB_RESPONSE_CODE=$(curl --silent --output /dev/null --write-out "%{http_code}" -H "Authorization: JWT ${DOCKER_TOKEN}" "${TAG_URL}")
  if [[ "${DOCKERHUB_RESPONSE_CODE}" == "404" ]]; then
    echo "Tag ${image_version} was not registered on DockerHub for image ${image_name}, please try to bump the version again." && exit 1
  fi
}

# We generate a spec based on the built image rather than using spec.json because not all connectors actually
# use spec.json, some use a python pydantic file, and Java based connectors can place spec.json in the src dir
_generate_spec() {
  local versioned_image; versioned_image="$1"

  docker run --rm "$versioned_image" spec | \
    # 1. filter out any lines that are not valid json.
    jq -R "fromjson? | ." | \
    # 2. grab any json that has a spec in it.
    # 3. if there are more than one, take the first one.
    # 4. if there are none, throw an error.
    jq -s "map(select(.spec != null)) | map(.spec) | first | if . != null then . else error(\"no spec found\") end"
}

# Generates spec from container and pushes it into a GCS bucket which Airbyte can pull from to more efficiently
# get a connector's spec to render the UI rather than running a container first
_publish_spec_to_cache() {
  local image_name; image_name=$1
  local image_version; image_version=$2

  if [[ "${publish_spec_to_cache}" == "true" ]]; then
    echo "Publishing and writing to spec cache."

    # Create tmp spec file
    local tmp_spec_file; tmp_spec_file=$(mktemp)
    _generate_spec "$image_name:$image_version" > "$tmp_spec_file"

    echo "Created $image_name:$image_version spec file:"

    # use service account key file is provided.
    if [[ -n "${spec_cache_writer_sa_key_file}" ]]; then
      echo "Using provided service account key"
      gcloud auth activate-service-account --key-file "$spec_cache_writer_sa_key_file"
    else
      echo "Using environment gcloud"
    fi

    gsutil cp "$tmp_spec_file" "gs://io-airbyte-cloud-spec-cache/specs/$image_name/$image_version/spec.json"
  else
    echo "Publishing without writing to spec cache."
  fi
}

cmd_publish() {
  local path=$1; shift || error "Missing target (root path of integration) $USAGE"
  [ -d "$path" ] || error "Path must be the root path of the integration"

  local publish_spec_to_cache
  local spec_cache_writer_sa_key_file

  while [ $# -ne 0 ]; do
    case "$1" in
    --publish_spec_to_cache)
      publish_spec_to_cache=true
      shift 1
      ;;
    --publish_spec_to_cache_with_key_file)
      publish_spec_to_cache=true
      spec_cache_writer_sa_key_file="$2"
      shift 2
      ;;
    *)
      error "Unknown option: $1"
      ;;
    esac
  done

  if [[ ! $path =~ "connectors" ]]
  then
     # Do not publish spec to cache in case this is not a connector
     publish_spec_to_cache=false
  fi

  # setting local variables for docker image versioning
  local image_name; image_name=$(_get_docker_image_name "$path"/Dockerfile)
  local image_version; image_version=$(_get_docker_image_version "$path"/Dockerfile)
  local versioned_image=$image_name:$image_version
  local latest_image="$image_name" # don't include ":latest", that's assumed here
  local build_arch="linux/amd64,linux/arm64"

  # log into docker
  DOCKER_USERNAME=${DOCKER_USERNAME:-airbytebot}
  DOCKER_TOKEN=$(curl -s -H "Content-Type: application/json" -X POST -d '{"username": "'${DOCKER_USERNAME}'", "password": "'${DOCKER_PASSWORD}'"}' https://hub.docker.com/v2/users/login/ | jq -r .token)

  echo "image_name $image_name"
  echo "versioned_image $versioned_image"
  echo "latest_image $latest_image"

  # before we start working sanity check that this version has not been published yet, so that we do not spend a lot of
  # time building, running tests to realize this version is a duplicate.
  _error_if_tag_exists "$versioned_image"

  if [[ "airbyte/normalization" == "${image_name}" ]]; then
    echo "Publishing normalization images (version: $versioned_image)"
    GIT_REVISION=$(git rev-parse HEAD)

    # Note: "buildx bake" needs to be run within the directory
    local original_pwd=$PWD
    cd airbyte-integrations/bases/base-normalization

    VERSION=$image_version GIT_REVISION=$GIT_REVISION docker buildx bake \
      --set "*.platform=$build_arch"                                     \
      -f docker-compose.build.yaml                                       \
      --push

    VERSION=latest GIT_REVISION=$GIT_REVISION docker buildx bake \
      --set "*.platform=$build_arch"                             \
      -f docker-compose.build.yaml                               \
      --push

    cd $original_pwd
  else
    # We have to go arch-by-arch locally (see https://github.com/docker/buildx/issues/59 for more info) due to our base images (e.g. airbyte-integrations/bases/base-java)
    # Alternative local approach @ https://github.com/docker/buildx/issues/301#issuecomment-755164475

    for arch in $(echo $build_arch | sed "s/,/ /g")
    do
      echo "building base images for $arch"
      docker buildx build -t airbyte/integration-base:dev --platform $arch --load airbyte-integrations/bases/base
      docker buildx build -t airbyte/integration-base-java:dev --platform $arch --load airbyte-integrations/bases/base-java

      local arch_versioned_image=$image_name:`echo $arch | sed "s/\//-/g"`-$image_version
      echo "Publishing new version ($arch_versioned_image) from $path"
      docker buildx build -t $arch_versioned_image --platform $arch --push $path
      docker manifest create $latest_image --amend $arch_versioned_image
      docker manifest create $versioned_image --amend $arch_versioned_image
    done

    docker manifest push $latest_image
    docker manifest push $versioned_image
    docker manifest rm $latest_image
    docker manifest rm $versioned_image

    # delete the temporary image tags made with arch_versioned_image
    sleep 5
    for arch in $(echo $build_arch | sed "s/,/ /g")
    do
      local arch_versioned_tag=`echo $arch | sed "s/\//-/g"`-$image_version
      echo "deleting temporary tag: ${image_name}/tags/${arch_versioned_tag}"
      TAG_URL="https://hub.docker.com/v2/repositories/${image_name}/tags/${arch_versioned_tag}/" # trailing slash is needed!
      curl -X DELETE -H "Authorization: JWT ${DOCKER_TOKEN}" "$TAG_URL"
    done

<<<<<<< HEAD
    echo "Publishing new version ($versioned_image)"
#    docker push "$versioned_image"
#    docker push "$latest_image"
  fi

  _ensure_docker_image_registered "$image_name" "$image_version"
=======
  fi

  # Checking if the image was successfully registered on DockerHub
  # see the description of this PR to understand why this is needed https://github.com/airbytehq/airbyte/pull/11654/
  sleep 5

  # To work for private repos we need a token as well
  TAG_URL="https://hub.docker.com/v2/repositories/${image_name}/tags/${image_version}"
  DOCKERHUB_RESPONSE_CODE=$(curl --silent --output /dev/null --write-out "%{http_code}" -H "Authorization: JWT ${DOCKER_TOKEN}" ${TAG_URL})
  if [[ "${DOCKERHUB_RESPONSE_CODE}" == "404" ]]; then
    echo "Tag ${image_version} was not registered on DockerHub for image ${image_name}, please try to bump the version again." && exit 1
  fi

  if [[ "true" == "${publish_spec_to_cache}" ]]; then
    echo "Publishing and writing to spec cache."

    # publish spec to cache. do so, by running get spec locally and then pushing it to gcs.
    local tmp_spec_file; tmp_spec_file=$(mktemp)
    docker run --rm "$versioned_image" spec | \
      # 1. filter out any lines that are not valid json.
      jq -R "fromjson? | ." | \
      # 2. grab any json that has a spec in it.
      # 3. if there are more than one, take the first one.
      # 4. if there are none, throw an error.
      jq -s "map(select(.spec != null)) | map(.spec) | first | if . != null then . else error(\"no spec found\") end" \
      > "$tmp_spec_file"

    # use service account key file is provided.
    if [[ -n "${spec_cache_writer_sa_key_file}" ]]; then
      echo "Using provided service account key"
      gcloud auth activate-service-account --key-file "$spec_cache_writer_sa_key_file"
    else
      echo "Using environment gcloud"
    fi

    gsutil cp "$tmp_spec_file" "gs://io-airbyte-cloud-spec-cache/specs/$image_name/$image_version/spec.json"
  else
    echo "Publishing without writing to spec cache."
  fi
>>>>>>> 392f4451
}

cmd_publish_external() {
  local image_name=$1; shift || error "Missing target (image name) $USAGE"
  # Get version from the command
  local image_version=$1; shift || error "Missing target (image version) $USAGE"

  echo "image $image_name:$image_version"

  echo "Publishing and writing to spec cache."
  # publish spec to cache. do so, by running get spec locally and then pushing it to gcs.
  local tmp_spec_file; tmp_spec_file=$(mktemp)
  docker run --rm "$image_name:$image_version" spec | \
    # 1. filter out any lines that are not valid json.
    jq -R "fromjson? | ." | \
    # 2. grab any json that has a spec in it.
    # 3. if there are more than one, take the first one.
    # 4. if there are none, throw an error.
    jq -s "map(select(.spec != null)) | map(.spec) | first | if . != null then . else error(\"no spec found\") end" \
    > "$tmp_spec_file"

  echo "Using environment gcloud"

  gsutil cp "$tmp_spec_file" "gs://io-airbyte-cloud-spec-cache/specs/$image_name/$image_version/spec.json"
}

main() {
  assert_root

  local cmd=$1; shift || error "Missing cmd $USAGE"
  cmd_"$cmd" "$@"
}

main "$@"<|MERGE_RESOLUTION|>--- conflicted
+++ resolved
@@ -1,6 +1,6 @@
 #!/usr/bin/env bash
 
-set -e
+#set -e
 set -x
 
 . tools/lib/lib.sh
@@ -176,7 +176,7 @@
 
   # To work for private repos we need a token as well
   DOCKER_USERNAME=${DOCKER_USERNAME:-airbytebot}
-  DOCKER_TOKEN=$(curl -s -H "Content-Type: application/json" -X POST -d '{"username": "'${DOCKER_USERNAME}'", "password": "'${DOCKER_PASSWORD}'"}' https://hub.docker.com/v2/users/login/ | jq -r .token)
+  DOCKER_TOKEN=$(curl -s -H "Content-Type: application/json" -X POST -d '{"username": "'${DOCKER_USERNAME}'", "password": "'${DOCKER_PASSWORD}'"}' "https://hub.docker.com/v2/users/login/" | jq -r .token)
   TAG_URL="https://hub.docker.com/v2/repositories/${image_name}/tags/${image_version}"
   DOCKERHUB_RESPONSE_CODE=$(curl --silent --output /dev/null --write-out "%{http_code}" -H "Authorization: JWT ${DOCKER_TOKEN}" "${TAG_URL}")
   if [[ "${DOCKERHUB_RESPONSE_CODE}" == "404" ]]; then
@@ -266,7 +266,7 @@
 
   # log into docker
   DOCKER_USERNAME=${DOCKER_USERNAME:-airbytebot}
-  DOCKER_TOKEN=$(curl -s -H "Content-Type: application/json" -X POST -d '{"username": "'${DOCKER_USERNAME}'", "password": "'${DOCKER_PASSWORD}'"}' https://hub.docker.com/v2/users/login/ | jq -r .token)
+  DOCKER_TOKEN=$(curl -s -H "Content-Type: application/json" -X POST -d '{"username": "'${DOCKER_USERNAME}'", "password": "'${DOCKER_PASSWORD}'"}' "https://hub.docker.com/v2/users/login/" | jq -r .token)
 
   echo "image_name $image_name"
   echo "versioned_image $versioned_image"
@@ -327,54 +327,10 @@
       curl -X DELETE -H "Authorization: JWT ${DOCKER_TOKEN}" "$TAG_URL"
     done
 
-<<<<<<< HEAD
     echo "Publishing new version ($versioned_image)"
-#    docker push "$versioned_image"
-#    docker push "$latest_image"
   fi
 
   _ensure_docker_image_registered "$image_name" "$image_version"
-=======
-  fi
-
-  # Checking if the image was successfully registered on DockerHub
-  # see the description of this PR to understand why this is needed https://github.com/airbytehq/airbyte/pull/11654/
-  sleep 5
-
-  # To work for private repos we need a token as well
-  TAG_URL="https://hub.docker.com/v2/repositories/${image_name}/tags/${image_version}"
-  DOCKERHUB_RESPONSE_CODE=$(curl --silent --output /dev/null --write-out "%{http_code}" -H "Authorization: JWT ${DOCKER_TOKEN}" ${TAG_URL})
-  if [[ "${DOCKERHUB_RESPONSE_CODE}" == "404" ]]; then
-    echo "Tag ${image_version} was not registered on DockerHub for image ${image_name}, please try to bump the version again." && exit 1
-  fi
-
-  if [[ "true" == "${publish_spec_to_cache}" ]]; then
-    echo "Publishing and writing to spec cache."
-
-    # publish spec to cache. do so, by running get spec locally and then pushing it to gcs.
-    local tmp_spec_file; tmp_spec_file=$(mktemp)
-    docker run --rm "$versioned_image" spec | \
-      # 1. filter out any lines that are not valid json.
-      jq -R "fromjson? | ." | \
-      # 2. grab any json that has a spec in it.
-      # 3. if there are more than one, take the first one.
-      # 4. if there are none, throw an error.
-      jq -s "map(select(.spec != null)) | map(.spec) | first | if . != null then . else error(\"no spec found\") end" \
-      > "$tmp_spec_file"
-
-    # use service account key file is provided.
-    if [[ -n "${spec_cache_writer_sa_key_file}" ]]; then
-      echo "Using provided service account key"
-      gcloud auth activate-service-account --key-file "$spec_cache_writer_sa_key_file"
-    else
-      echo "Using environment gcloud"
-    fi
-
-    gsutil cp "$tmp_spec_file" "gs://io-airbyte-cloud-spec-cache/specs/$image_name/$image_version/spec.json"
-  else
-    echo "Publishing without writing to spec cache."
-  fi
->>>>>>> 392f4451
 }
 
 cmd_publish_external() {
