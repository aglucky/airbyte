# Airbyte CI CLI

## What is it?
`airbyte-ci` is a command line interface to run CI/CD pipelines.
The goal of this CLI is to offer developers a tool to run these pipelines locally and in a CI context with the same guarantee.
It can prevent unnecessary commit -> push cycles developers typically go through when they when to test their changes against a remote CI.
This is made possible thanks to the use of [Dagger](https://dagger.io), a CI/CD engine relying on Docker Buildkit to provide reproducible builds.
Our pipeline are declared with Python code, the main entrypoint is [here](https://github.com/airbytehq/airbyte/blob/master/airbyte-ci/connector_ops/connector_ops/pipelines/commands/airbyte_ci.py).
This documentation should be helpful for both local and CI use of the CLI. We indeed [power connector testing in the CI with this CLI](https://github.com/airbytehq/airbyte/blob/master/.github/workflows/connector_integration_test_single_dagger.yml#L78).

## How to install
### Requirements
* A running Docker engine with version >= 20.10.23
* Python >= 3.10
* [pipx](https://pypa.github.io/pipx/installation/)


## Install or Update

The recommended way to install `airbyte-ci` is using pipx. This ensures the tool and its dependencies are isolated from your other Python projects.

If you havent installed pyenv, you can do it with brew:

```bash
brew update
brew install pyenv
```

If you haven't installed pipx, you can do it with pip:

```bash
pyenv install # ensure you have the correct python version
python -m pip install --user pipx
python -m pipx ensurepath
```

Once pyenv and pipx is installed then run the following:

```bash
# install airbyte-ci
pipx install --editable --force --python=python3.10 airbyte-ci/connectors/pipelines/
```

This command installs `airbyte-ci` and makes it globally available in your terminal.

_Note: `--force` is required to ensure updates are applied on subsequent installs._
_Note: `--python=python3.10` is required to ensure the correct python version is used._
_Note: `--editable` is required to ensure the correct python version is used._

If you face any installation problem feel free to reach out the Airbyte Connectors Operations team.

### Updating the airbyte-ci tool
To reinstall airbyte-ci:

```sh
pipx reinstall pipelines
```

## Installation for development

#### Pre-requisites
* Poetry >= 1.1.8
* Python >= 3.10

#### Installation

If you are developing on pipelines, we recommend installing airbyte-ci in editable mode:

```bash
cd airbyte-ci/connectors/pipelines/
poetry install
poetry shell
cd ../../
```

At this point you can run `airbyte-ci` commands from the root of the repository.

## Commands reference
- [`airbyte-ci` command group](#airbyte-ci)
  * [Options](#options)
- [`connectors` command subgroup](#connectors-command-subgroup)
  * [Options](#options-1)
- [`connectors list` command](#connectors-list-command)
- [`connectors format` command](#connectors-format-command)
- [`connectors test` command](#connectors-test-command)
  * [Examples](#examples-)
  * [What it runs](#what-it-runs-)
- [`connectors build` command](#connectors-build-command)
  * [What it runs](#what-it-runs)
- [`connectors publish` command](#connectors-publish-command)
- [Examples](#examples)
- [Options](#options-2)
  * [What it runs](#what-it-runs-1)
- [`metadata` command subgroup](#metadata-command-subgroup)
- [`metadata validate` command](#metadata-validate-command)
  * [Example](#example)
  * [Options](#options-3)
- [`metadata upload` command](#metadata-upload-command)
  * [Example](#example-1)
  * [Options](#options-4)
- [`metadata deploy orchestrator` command](#metadata-deploy-orchestrator-command)
  * [Example](#example-2)
  * [What it runs](#what-it-runs--1)
- [`metadata test lib` command](#metadata-test-lib-command)
  * [Example](#example-3)
- [`metadata test orchestrator` command](#metadata-test-orchestrator-command)
  * [Example](#example-4)
- [`tests` command](#test-command)
  * [Example](#example-5)
### <a id="airbyte-ci-command-group"></a>`airbyte-ci` command group
**The main command group option has sensible defaults. In local use cases you're not likely to pass options to the `airbyte-ci` command group.**

#### Options

| Option                                  | Default value                   | Mapped environment variable   | Description                                                                                 |
| --------------------------------------- | ------------------------------- | ----------------------------- | ------------------------------------------------------------------------------------------- |
| `--no-tui`                              |                                 |                               | Disables the Dagger terminal UI.                                                            |
| `--is-local/--is-ci`                    | `--is-local`                    |                               | Determines the environment in which the CLI runs: local environment or CI environment.      |
| `--git-branch`                          | The checked out git branch name | `CI_GIT_BRANCH`               | The git branch on which the pipelines will run.                                             |
| `--git-revision`                        | The current branch head         | `CI_GIT_REVISION`             | The commit hash on which the pipelines will run.                                            |
| `--diffed-branch`                       | `origin/master`                 |                               | Branch to which the git diff will happen to detect new or modified files.                   |
| `--gha-workflow-run-id`                 |                                 |                               | GHA CI only - The run id of the GitHub action workflow                                      |
| `--ci-context`                          | `manual`                        |                               | The current CI context: `manual` for manual run, `pull_request`, `nightly_builds`, `master` |
| `--pipeline-start-timestamp`            | Current epoch time              | `CI_PIPELINE_START_TIMESTAMP` | Start time of the pipeline as epoch time. Used for pipeline run duration computation.       |
| `--show-dagger-logs/--hide-dagger-logs` | `--hide-dagger-logs`            |                               | Flag to show or hide the dagger logs.                                                       |

### <a id="connectors-command-subgroup"></a>`connectors` command subgroup

Available commands:
* `airbyte-ci connectors test`: Run tests for one or multiple connectors.
* `airbyte-ci connectors build`: Build docker images for one or multiple connectors.
* `airbyte-ci connectors publish`: Publish a connector to Airbyte's DockerHub.

#### Options
| Option                                                         | Multiple | Default value                    | Description                                                                                                                                                                                                                                                                                           |
| -------------------------------------------------------------- | -------- | -------------------------------- | ----------------------------------------------------------------------------------------------------------------------------------------------------------------------------------------------------------------------------------------------------------------------------------------------------- |
| `--use-remote-secrets`                                         | False    | True                             | If True, connectors configuration will be pulled from Google Secret Manager. Requires the GCP_GSM_CREDENTIALS environment variable to be set with a service account with permission to read GSM secrets. If False the connector configuration will be read from the local connector `secrets` folder. |
| `--name`                                                       | True     |                                  | Select a specific connector for which the pipeline will run. Can be used multiple time to select multiple connectors. The expected name is the connector technical name. e.g. `source-pokeapi`                                                                                                        |
| `--support-level`                                              | True     |                                  | Select connectors with a specific support level: `community`, `certified`.  Can be used multiple times to select multiple support levels.                                                                                                                                                             |
| `--metadata-query`                                             | False    |                                  | Filter connectors by the `data` field in the metadata file using a [simpleeval](https://github.com/danthedeckie/simpleeval) query. e.g. 'data.ab_internal.ql == 200'                                                                                                                                  |
| `--use-local-cdk`                                              | False    | False                            | Build with the airbyte-cdk from the local repository. " "This is useful for testing changes to the CDK.                                                                                                                                                                                               |
| `--language`                                                   | True     |                                  | Select connectors with a specific language: `python`, `low-code`, `java`. Can be used multiple times to select multiple languages.                                                                                                                                                                    |
| `--modified`                                                   | False    | False                            | Run the pipeline on only the modified connectors on the branch or previous commit (depends on the pipeline implementation).                                                                                                                                                                           |
| `--concurrency`                                                | False    | 5                                | Control the number of connector pipelines that can run in parallel. Useful to speed up pipelines or control their resource usage.                                                                                                                                                                     |
| `--metadata-change-only/--not-metadata-change-only`            | False    | `--not-metadata-change-only`     | Only run the pipeline on connectors with changes on their metadata.yaml file.                                                                                                                                                                                                                         |
| `--enable-dependency-scanning / --disable-dependency-scanning` | False    | ` --disable-dependency-scanning` | When enabled the dependency scanning will be performed to detect the connectors to select according to a dependency change.                                                                                                                                                                           |

### <a id="connectors-list-command"></a>`connectors list` command
Retrieve the list of connectors satisfying the provided filters.

#### Examples
List all connectors:

`airbyte-ci connectors list`

List certified connectors:

`airbyte-ci connectors --support-level=certified list`

List connectors changed on the current branch:

`airbyte-ci connectors --modified list`

List connectors with a specific language:

`airbyte-ci connectors --language=python list`

List connectors with multiple filters:

`airbyte-ci connectors --language=low-code --support-level=certified list`

### <a id="connectors-list-command"></a>`connectors format` command
Run a code formatter on one or multiple connectors.

For Python connectors we run the following tools, using the configuration defined in `pyproject.toml`:
* `black` for code formatting
* `isort` for import sorting
* `licenseheaders` for adding license headers

For Java connectors we run `./gradlew format`.

In local CLI execution the formatted code is exported back the local repository. No commit or push is performed.
In CI execution the formatted code is pushed to the remote branch. One format commit per connector.

#### Examples
Format a specific connector:

`airbyte-ci connectors --name=source-pokeapi format`

Format all Python connectors:

`airbyte-ci connectors --language=python format`

Format all connectors modified on the current branch:

`airbyte-ci connectors --modified format`


### <a id="connectors-test-command"></a>`connectors test` command
Run a test pipeline for one or multiple connectors.

#### Examples

Test a single connector:
`airbyte-ci connectors --name=source-pokeapi test`

Test multiple connectors:
`airbyte-ci connectors --name=source-pokeapi --name=source-bigquery test`

Test certified connectors:
`airbyte-ci connectors --support-level=certified test`

Test connectors changed on the current branch:
`airbyte-ci connectors --modified test`

#### What it runs
```mermaid
flowchart TD
    entrypoint[[For each selected connector]]
    subgraph static ["Static code analysis"]
      qa[Run QA checks]
      fmt[Run code format checks]
      sem["Check version follows semantic versionning"]
      incr["Check version is incremented"]
      metadata_validation["Run metadata validation on metadata.yaml"]
      sem --> incr
    end
    subgraph tests ["Tests"]
        build[Build connector docker image]
        unit[Run unit tests]
        integration[Run integration tests]
        cat[Run connector acceptance tests]
        secret[Load connector configuration]

        unit-->secret
        unit-->build
        secret-->integration
        secret-->cat
        build-->integration
        build-->cat
    end
    entrypoint-->static
    entrypoint-->tests
    report["Build test report"]
    tests-->report
    static-->report
```

#### Options

| Option              | Multiple | Default value | Description                                                                                                                                                                                              |
| ------------------- | -------- | ------------- | -------------------------------------------------------------------------------------------------------------------------------------------------------------------------------------------------------- |
| `--fail-fast`       | False    | False         | Abort after any tests fail, rather than continuing to run additional tests. Use this setting to confirm a known bug is fixed (or not), or when you only require a pass/fail result.                      |
| `--fast-tests-only` | True     | False         | Run unit tests only, skipping integration tests or any tests explicitly tagged as slow. Use this for more frequent checks, when it is not feasible to run the entire test suite.                         |
| `--code-tests-only` | True     | False         | Skip any tests not directly related to code updates. For instance, metadata checks, version bump checks, changelog verification, etc. Use this setting to help focus on code quality during development. |

Note:

* The above options are implemented for Java connectors but may not be available for Python connectors. If an option is not supported, the pipeline will not fail but instead the 'default' behavior will be executed.

### <a id="connectors-build-command"></a>`connectors build` command
Run a build pipeline for one or multiple connectors and export the built docker image to the local docker host.
It's mainly purposed for local use.

Build a single connector:
`airbyte-ci connectors --name=source-pokeapi build`

Build multiple connectors:
`airbyte-ci connectors --name=source-pokeapi --name=source-bigquery build`

Build certified connectors:
`airbyte-ci connectors --support-level=certified build`

Build connectors changed on the current branch:
`airbyte-ci connectors --modified build`

#### What it runs

For Python and Low Code connectors:

```mermaid
flowchart TD
    arch(For each platform amd64/arm64)
    connector[Build connector image]
    load[Load to docker host with :dev tag, current platform]
    spec[Get spec]
    arch-->connector-->spec--"if success"-->load
```

For Java connectors:
```mermaid
flowchart TD
    arch(For each platform amd64/arm64)
    distTar[Gradle distTar task run]
    base[Build integration base]
    java_base[Build integration base Java]
    normalization[Build Normalization]
    connector[Build connector image]

    arch-->base-->java_base-->connector
    distTar-->connector
    normalization--"if supports normalization"-->connector

    load[Load to docker host with :dev tag, current platform]
    spec[Get spec]
    connector-->spec--"if success"-->load
```

### <a id="connectors-publish-command"></a>`connectors publish` command
Run a publish pipeline for one or multiple connectors.
It's mainly purposed for CI use to release a connector update.

### Examples
Publish all connectors modified in the head commit: `airbyte-ci connectors --modified publish`

### Options

| Option                               | Required | Default         | Mapped environment variable        | Description                                                                                                                                                                               |
| ------------------------------------ | -------- | --------------- | ---------------------------------- | ----------------------------------------------------------------------------------------------------------------------------------------------------------------------------------------- |
| `--pre-release/--main-release`       | False    | `--pre-release` |                                    | Whether to publish the pre-release or the main release version of a connector. Defaults to pre-release. For main release you have to set the credentials to interact with the GCS bucket. |
| `--docker-hub-username`              | True     |                 | `DOCKER_HUB_USERNAME`              | Your username to connect to DockerHub.                                                                                                                                                    |
| `--docker-hub-password`              | True     |                 | `DOCKER_HUB_PASSWORD`              | Your password to connect to DockerHub.                                                                                                                                                    |
| `--spec-cache-gcs-credentials`       | False    |                 | `SPEC_CACHE_GCS_CREDENTIALS`       | The service account key to upload files to the GCS bucket hosting spec cache.                                                                                                             |
| `--spec-cache-bucket-name`           | False    |                 | `SPEC_CACHE_BUCKET_NAME`           | The name of the GCS bucket where specs will be cached.                                                                                                                                    |
| `--metadata-service-gcs-credentials` | False    |                 | `METADATA_SERVICE_GCS_CREDENTIALS` | The service account key to upload files to the GCS bucket hosting the metadata files.                                                                                                     |
| `--metadata-service-bucket-name`     | False    |                 | `METADATA_SERVICE_BUCKET_NAME`     | The name of the GCS bucket where metadata files will be uploaded.                                                                                                                         |
| `--slack-webhook`                    | False    |                 | `SLACK_WEBHOOK`                    | The Slack webhook URL to send notifications to.                                                                                                                                           |
| `--slack-channel`                    | False    |                 | `SLACK_CHANNEL`                    | The Slack channel name to send notifications to.                                                                                                                                          |

I've added an empty "Default" column, and you can fill in the default values as needed.
#### What it runs
```mermaid
flowchart TD
    validate[Validate the metadata file]
    check[Check if the connector image already exists]
    build[Build the connector image for all platform variants]
    upload_spec[Upload connector spec to the spec cache bucket]
    push[Push the connector image from DockerHub, with platform variants]
    pull[Pull the connector image from DockerHub to check SPEC can be run and the image layers are healthy]
    upload_metadata[Upload its metadata file to the metadata service bucket]

    validate-->check-->build-->upload_spec-->push-->pull-->upload_metadata
```

### <a id="metadata-validate-command-subgroup"></a>`metadata` command subgroup

Available commands:
* `airbyte-ci metadata deploy orchestrator`

### <a id="metadata-upload-orchestrator"></a>`metadata deploy orchestrator` command
This command deploys the metadata service orchestrator to production.
The `DAGSTER_CLOUD_METADATA_API_TOKEN` environment variable must be set.

#### Example
`airbyte-ci metadata deploy orchestrator`

#### What it runs
```mermaid
flowchart TD
    test[Run orchestrator tests] --> deploy[Deploy orchestrator to Dagster Cloud]
```

### <a id="tests-command"></a>`tests` command
This command runs the Python tests for a airbyte-ci poetry package.

#### Arguments
| Option                | Required | Default | Mapped environment variable | Description                         |
| --------------------- | -------- | ------- | --------------------------- | ----------------------------------- |
| `poetry_package_path` | True     |         |                             | The path to poetry package to test. |

#### Options
| Option             | Required | Default | Mapped environment variable | Description                                                                                      |
| ------------------ | -------- | ------- | --------------------------- | ------------------------------------------------------------------------------------------------ |
| `--test-directory` | False    | tests   |                             | The path to the directory on which pytest should discover tests, relative to the poetry package. |


#### Example
`airbyte-ci test airbyte-ci/connectors/pipelines --test-directory=tests`
`airbyte-ci tests airbyte-integrations/bases/connector-acceptance-test --test-directory=unit_tests`

## Changelog
| Version | PR                                                         | Description                                                                                               |
| ------- | ---------------------------------------------------------- | --------------------------------------------------------------------------------------------------------- |
<<<<<<< HEAD
| 1.8.0   | [#31369](https://github.com/airbytehq/airbyte/pull/31369)  | Remove metadata test commands                                                                             |
=======
| 1.7.2   | [#31343](https://github.com/airbytehq/airbyte/pull/31343)  | Bind Pytest integration tests to a dockerhost.                                                                  |
>>>>>>> c4ff29e2
| 1.7.1   | [#31332](https://github.com/airbytehq/airbyte/pull/31332)  | Disable Gradle step caching on source-postgres.                                                                  |
| 1.7.0   | [#30526](https://github.com/airbytehq/airbyte/pull/30526)  | Implement pre/post install hooks support.                                                                  |
| 1.6.0   | [#30474](https://github.com/airbytehq/airbyte/pull/30474)  | Test connector inside their containers.                                                                  |
| 1.5.1   | [#31227](https://github.com/airbytehq/airbyte/pull/31227)  | Use python 3.11 in amazoncorretto-bazed gradle containers, run 'test' gradle task instead of 'check'.     |
| 1.5.0   | [#30456](https://github.com/airbytehq/airbyte/pull/30456)  | Start building Python connectors using our base images.                                                   |
| 1.4.6   | [ #31087](https://github.com/airbytehq/airbyte/pull/31087) | Throw error if airbyte-ci tools is out of date                                                            |
| 1.4.5   | [#31133](https://github.com/airbytehq/airbyte/pull/31133)  | Fix bug when building containers using `with_integration_base_java_and_normalization`.                    |
| 1.4.4   | [#30743](https://github.com/airbytehq/airbyte/pull/30743)  | Add `--disable-report-auto-open` and `--use-host-gradle-dist-tar` to allow gradle integration.            |
| 1.4.3   | [#30595](https://github.com/airbytehq/airbyte/pull/30595)  | Add --version and version check                                                                           |
| 1.4.2   | [#30595](https://github.com/airbytehq/airbyte/pull/30595)  | Remove directory name requirement                                                                         |
| 1.4.1   | [#30595](https://github.com/airbytehq/airbyte/pull/30595)  | Load base migration guide into QA Test container for strict encrypt variants                              |
| 1.4.0   | [#30330](https://github.com/airbytehq/airbyte/pull/30330)  | Add support for pyproject.toml as the prefered entry point for a connector package                        |
| 1.3.0   | [#30461](https://github.com/airbytehq/airbyte/pull/30461)  | Add `--use-local-cdk` flag to all connectors commands                                                     |
| 1.2.3   | [#30477](https://github.com/airbytehq/airbyte/pull/30477)  | Fix a test regression introduced the previous version.                                                    |
| 1.2.2   | [#30438](https://github.com/airbytehq/airbyte/pull/30438)  | Add workaround to always stream logs properly with --is-local.                                            |
| 1.2.1   | [#30384](https://github.com/airbytehq/airbyte/pull/30384)  | Java connector test performance fixes.                                                                    |
| 1.2.0   | [#30330](https://github.com/airbytehq/airbyte/pull/30330)  | Add `--metadata-query` option to connectors command                                                       |
| 1.1.3   | [#30314](https://github.com/airbytehq/airbyte/pull/30314)  | Stop patching gradle files to make them work with airbyte-ci.                                             |
| 1.1.2   | [#30279](https://github.com/airbytehq/airbyte/pull/30279)  | Fix correctness issues in layer caching by making atomic execution groupings                              |
| 1.1.1   | [#30252](https://github.com/airbytehq/airbyte/pull/30252)  | Fix redundancies and broken logic in GradleTask, to speed up the CI runs.                                 |
| 1.1.0   | [#29509](https://github.com/airbytehq/airbyte/pull/29509)  | Refactor the airbyte-ci test command to run tests on any poetry package.                                  |
| 1.0.0   | [#28000](https://github.com/airbytehq/airbyte/pull/29232)  | Remove release stages in favor of support level from airbyte-ci.                                          |
| 0.5.0   | [#28000](https://github.com/airbytehq/airbyte/pull/28000)  | Run connector acceptance tests with dagger-in-dagger.                                                     |
| 0.4.7   | [#29156](https://github.com/airbytehq/airbyte/pull/29156)  | Improve how we check existence of requirement.txt or setup.py file to not raise early pip install errors. |
| 0.4.6   | [#28729](https://github.com/airbytehq/airbyte/pull/28729)  | Use keyword args instead of positional argument for optional  paramater in Dagger's API                   |
| 0.4.5   | [#29034](https://github.com/airbytehq/airbyte/pull/29034)  | Disable Dagger terminal UI when running publish.                                                          |
| 0.4.4   | [#29064](https://github.com/airbytehq/airbyte/pull/29064)  | Make connector modified files a frozen set.                                                               |
| 0.4.3   | [#29033](https://github.com/airbytehq/airbyte/pull/29033)  | Disable dependency scanning for Java connectors.                                                          |
| 0.4.2   | [#29030](https://github.com/airbytehq/airbyte/pull/29030)  | Make report path always have the same prefix: `airbyte-ci/`.                                              |
| 0.4.1   | [#28855](https://github.com/airbytehq/airbyte/pull/28855)  | Improve the selected connectors detection for connectors commands.                                        |
| 0.4.0   | [#28947](https://github.com/airbytehq/airbyte/pull/28947)  | Show Dagger Cloud run URLs in CI                                                                          |
| 0.3.2   | [#28789](https://github.com/airbytehq/airbyte/pull/28789)  | Do not consider empty reports as successfull.                                                             |
| 0.3.1   | [#28938](https://github.com/airbytehq/airbyte/pull/28938)  | Handle 5 status code on MetadataUpload as skipped                                                         |
| 0.3.0   | [#28869](https://github.com/airbytehq/airbyte/pull/28869)  | Enable the Dagger terminal UI on local `airbyte-ci` execution                                             |
| 0.2.3   | [#28907](https://github.com/airbytehq/airbyte/pull/28907)  | Make dagger-in-dagger work for `airbyte-ci tests` command                                                 |
| 0.2.2   | [#28897](https://github.com/airbytehq/airbyte/pull/28897)  | Sentry: Ignore error logs without exceptions from reporting                                               |
| 0.2.1   | [#28767](https://github.com/airbytehq/airbyte/pull/28767)  | Improve pytest step result evaluation to prevent false negative/positive.                                 |
| 0.2.0   | [#28857](https://github.com/airbytehq/airbyte/pull/28857)  | Add the `airbyte-ci tests` command to run the test suite on any `airbyte-ci` poetry package.              |
| 0.1.1   | [#28858](https://github.com/airbytehq/airbyte/pull/28858)  | Increase the max duration of Connector Package install to 20mn.                                           |
| 0.1.0   |                                                            | Alpha version not in production yet. All the commands described in this doc are available.                |

## More info
This project is owned by the Connectors Operations team.
We share project updates and remaining stories before its release to production in this [EPIC](https://github.com/airbytehq/airbyte/issues/24403).

# Troubleshooting
## `airbyte-ci` is not found
If you get the following error when running `airbyte-ci`:
```bash
$ airbyte-ci
zsh: command not found: airbyte-ci
```
It means that the `airbyte-ci` command is not in your PATH.

To fix this, you can either:
* Ensure that airbyte-ci is installed with pipx. Run `pipx list` to check if airbyte-ci is installed.
* Run `pipx ensurepath` to add the pipx binary directory to your PATH.
* Add the pipx binary directory to your PATH manually. The pipx binary directory is usually `~/.local/bin`.


## python3.10 not found
If you get the following error when running `pipx install --editable --force --python=python3.10 airbyte-ci/connectors/pipelines/`:
```bash
$ pipx install --editable --force --python=python3.10 airbyte-ci/connectors/pipelines/
Error: Python 3.10 not found on your system.
```

It means that you don't have Python 3.10 installed on your system.

To fix this, you can either:
* Install Python 3.10 with pyenv. Run `pyenv install 3.10` to install the latest Python version.
* Install Python 3.10 with your system package manager. For instance, on Ubuntu you can run `sudo apt install python3.10`.
* Ensure that Python 3.10 is in your PATH. Run `which python3.10` to check if Python 3.10 is installed and in your PATH.

## Any type of pipeline failure
First you should check that the version of the CLI you are using is the latest one.
You can check the version of the CLI with the `--version` option:
```bash
$ airbyte-ci --version
airbyte-ci, version 0.1.0
```

and compare it with the version in the pyproject.toml file:
```bash
$ cat airbyte-ci/connectors/pipelines/pyproject.toml | grep version
```

If you get any type of pipeline failure, you can run the pipeline with the `--show-dagger-logs` option to get more information about the failure.
```bash
$ airbyte-ci --show-dagger-logs connectors --name=source-pokeapi test
```

and when in doubt, you can reinstall the CLI with the `--force` option:
```bash
$ pipx reinstall pipelines --force
```
<|MERGE_RESOLUTION|>--- conflicted
+++ resolved
@@ -381,11 +381,8 @@
 ## Changelog
 | Version | PR                                                         | Description                                                                                               |
 | ------- | ---------------------------------------------------------- | --------------------------------------------------------------------------------------------------------- |
-<<<<<<< HEAD
 | 1.8.0   | [#31369](https://github.com/airbytehq/airbyte/pull/31369)  | Remove metadata test commands                                                                             |
-=======
 | 1.7.2   | [#31343](https://github.com/airbytehq/airbyte/pull/31343)  | Bind Pytest integration tests to a dockerhost.                                                                  |
->>>>>>> c4ff29e2
 | 1.7.1   | [#31332](https://github.com/airbytehq/airbyte/pull/31332)  | Disable Gradle step caching on source-postgres.                                                                  |
 | 1.7.0   | [#30526](https://github.com/airbytehq/airbyte/pull/30526)  | Implement pre/post install hooks support.                                                                  |
 | 1.6.0   | [#30474](https://github.com/airbytehq/airbyte/pull/30474)  | Test connector inside their containers.                                                                  |
