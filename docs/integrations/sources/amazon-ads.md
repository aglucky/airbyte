# Amazon Ads
This page contains the setup guide and reference information for the Amazon Ads source connector.

## Prerequisites

* Client ID
* Client Secret
* Refresh Token
* Region
* Start Date (Optional)
* Profile IDs (Optional)

## Setup guide
### Step 1: Set up Amazon Ads
Create an [Amazon user](https://www.amazon.com) with access to [Amazon Ads account](https://advertising.amazon.com).

<!-- env:oss -->
**For Airbyte Open Source:**
To use the [Amazon Ads API](https://advertising.amazon.com/API/docs/en-us), you must first complete the [onboarding process](https://advertising.amazon.com/API/docs/en-us/setting-up/overview). The onboarding process has several steps and may take several days to complete. After completing all steps you will have to get Amazon client application `Client ID`, `Client Secret` and `Refresh Token`.
<!-- /env:oss -->

### Step 2: Set up the Amazon Ads connector in Airbyte

<!-- env:cloud -->
**For Airbyte Cloud:**

1. [Log into your Airbyte Cloud](https://cloud.airbyte.io/workspaces) account.
2. In the left navigation bar, click **Sources**. In the top-right corner, click **+ new source**.
3. On the source setup page, select **Amazon Ads** from the Source type dropdown and enter a name for this connector.
4. Click `Authenticate your Amazon Ads account`.
5. Log in and Authorize to the Amazon account.
6. Select **Region** to pull data from **North America (NA)**, **Europe (EU)**, **Far East (FE)**. See [docs](https://advertising.amazon.com/API/docs/en-us/info/api-overview#api-endpoints) for more details.
7. **Start Date (Optional)** is used for generating reports starting from the specified start date. Should be in YYYY-MM-DD format and not more than 60 days in the past. If not specified today's date is used. The date is treated in the timezone of the processed profile.
8. **Profile IDs (Optional)** you want to fetch data for. See [docs](https://advertising.amazon.com/API/docs/en-us/concepts/authorization/profiles) for more details.
9. Click `Set up source`.
<!-- /env:cloud -->

<!-- env:oss -->
**For Airbyte Open Source:**

1. **Client ID** of your Amazon Ads developer application. See [onboarding process](https://advertising.amazon.com/API/docs/en-us/setting-up/overview) for more details.
2. **Client Secret** of your Amazon Ads developer application. See [onboarding process](https://advertising.amazon.com/API/docs/en-us/setting-up/overview) for more details.
3. **Refresh Token**. See [onboarding process](https://advertising.amazon.com/API/docs/en-us/setting-up/overview) for more details.
<!-- /env:oss -->

## Supported sync modes
The Amazon Ads source connector supports the following [sync modes](https://docs.airbyte.com/cloud/core-concepts/#connection-sync-mode):
 - Full Refresh
 - Incremental

## Supported Streams
This source is capable of syncing the following streams:

* [Profiles](https://advertising.amazon.com/API/docs/en-us/reference/2/profiles#/Profiles)
* [Sponsored Brands Campaigns](https://advertising.amazon.com/API/docs/en-us/sponsored-brands/3-0/openapi#/Campaigns)
* [Sponsored Brands Ad groups](https://advertising.amazon.com/API/docs/en-us/sponsored-brands/3-0/openapi#/Ad%20groups)
* [Sponsored Brands Keywords](https://advertising.amazon.com/API/docs/en-us/sponsored-brands/3-0/openapi#/Keywords)
* [Sponsored Display Campaigns](https://advertising.amazon.com/API/docs/en-us/sponsored-display/3-0/openapi#/Campaigns)
* [Sponsored Display Ad groups](https://advertising.amazon.com/API/docs/en-us/sponsored-display/3-0/openapi#/Ad%20groups)
* [Sponsored Display Product Ads](https://advertising.amazon.com/API/docs/en-us/sponsored-display/3-0/openapi#/Product%20ads)
* [Sponsored Display Targetings](https://advertising.amazon.com/API/docs/en-us/sponsored-display/3-0/openapi#/Targeting)
* [Sponsored Products Campaigns](https://advertising.amazon.com/API/docs/en-us/sponsored-display/3-0/openapi#/Campaigns)
* [Sponsored Products Ad groups](https://advertising.amazon.com/API/docs/en-us/sponsored-products/2-0/openapi#/Ad%20groups)
* [Sponsored Products Keywords](https://advertising.amazon.com/API/docs/en-us/sponsored-products/2-0/openapi#/Keywords)
* [Sponsored Products Negative keywords](https://advertising.amazon.com/API/docs/en-us/sponsored-products/2-0/openapi#/Negative%20keywords)
* [Sponsored Products Ads](https://advertising.amazon.com/API/docs/en-us/sponsored-products/2-0/openapi#/Product%20ads)
* [Sponsored Products Targetings](https://advertising.amazon.com/API/docs/en-us/sponsored-products/2-0/openapi#/Product%20targeting)
* [Brands Reports](https://advertising.amazon.com/API/docs/en-us/reference/sponsored-brands/2/reports)
* [Brand Video Reports](https://advertising.amazon.com/API/docs/en-us/reference/sponsored-brands/2/reports)
* [Display Reports](https://advertising.amazon.com/API/docs/en-us/sponsored-display/3-0/openapi#/Reports)
* [Products Reports](https://advertising.amazon.com/API/docs/en-us/sponsored-products/2-0/openapi#/Reports)
* [Attribution Reports](https://advertising.amazon.com/API/docs/en-us/amazon-attribution-prod-3p/#/)

## Connector-specific features and highlights

All the reports are generated relative to the target profile' timezone.

## Performance considerations

Information about expected report generation waiting time you may find [here](https://advertising.amazon.com/API/docs/en-us/get-started/developer-notes).

### Data type mapping

| Integration Type         | Airbyte Type |
| :----------------------- | :----------- |
| `string`                 | `string`     |
| `int`, `float`, `number` | `number`     |
| `date`                   | `date`       |
| `datetime`               | `datetime`   |
| `array`                  | `array`      |
| `object`                 | `object`     |

## CHANGELOG

| Version | Date       | Pull Request                                             | Subject                                                                                                         |
|:--------|:-----------|:---------------------------------------------------------|:----------------------------------------------------------------------------------------------------------------|
<<<<<<< HEAD
| 0.1.26  | 2022-11-01 | [18677](https://github.com/airbytehq/airbyte/pull/18677) | Add optional config report_record_types                                                                         |
=======
| 0.1.26  | 2022-12-19 | [20662](https://github.com/airbytehq/airbyte/pull/20662) | Fix bug with handling: "Report date is too far in the past."                                                    |
>>>>>>> 4e4800b9
| 0.1.25  | 2022-11-08 | [18985](https://github.com/airbytehq/airbyte/pull/18985) | Remove "report_wait_timeout", "report_generation_max_retries" from config                                       |
| 0.1.24  | 2022-10-19 | [17475](https://github.com/airbytehq/airbyte/pull/17475) | Add filters for state on brand, product and display campaigns                                                   |
| 0.1.23  | 2022-09-06 | [16342](https://github.com/airbytehq/airbyte/pull/16342) | Add attribution reports                                                                                         |
| 0.1.22  | 2022-09-28 | [17304](https://github.com/airbytehq/airbyte/pull/17304) | Migrate to per-stream state.                                                                                    |
| 0.1.21  | 2022-09-27 | [17202](https://github.com/airbytehq/airbyte/pull/17202) | Improved handling if known reporting errors                                                                     |
| 0.1.20  | 2022-09-08 | [16453](https://github.com/airbytehq/airbyte/pull/16453) | Increase `report_wait_timeout` 30 -> 60 minutes                                                                 |
| 0.1.19  | 2022-08-31 | [16191](https://github.com/airbytehq/airbyte/pull/16191) | Improved connector's input configuration validation                                                             |
| 0.1.18  | 2022-08-25 | [15951](https://github.com/airbytehq/airbyte/pull/15951) | Skip API error "Tactic T00020 is not supported for report API in marketplace A1C3SOZRARQ6R3."                   |
| 0.1.17  | 2022-08-24 | [15921](https://github.com/airbytehq/airbyte/pull/15921) | Skip API error "Report date is too far in the past."                                                            |
| 0.1.16  | 2022-08-23 | [15822](https://github.com/airbytehq/airbyte/pull/15822) | Set default value for 'region' if needed                                                                        |
| 0.1.15  | 2022-08-20 | [15816](https://github.com/airbytehq/airbyte/pull/15816) | Update STATE of incremental sync if no records                                                                  |
| 0.1.14  | 2022-08-15 | [15637](https://github.com/airbytehq/airbyte/pull/15637) | Generate slices by lazy evaluation                                                                              |
| 0.1.12  | 2022-08-09 | [15469](https://github.com/airbytehq/airbyte/pull/15469) | Define primary_key for all report streams                                                                       |
| 0.1.11  | 2022-07-28 | [15031](https://github.com/airbytehq/airbyte/pull/15031) | Improve report streams date-range generation                                                                    |
| 0.1.10  | 2022-07-26 | [15042](https://github.com/airbytehq/airbyte/pull/15042) | Update `additionalProperties` field to true from schemas                                                        |
| 0.1.9   | 2022-05-08 | [12541](https://github.com/airbytehq/airbyte/pull/12541) | Improve documentation for Beta                                                                                  |
| 0.1.8   | 2022-05-04 | [12482](https://github.com/airbytehq/airbyte/pull/12482) | Update input configuration copy                                                                                 |
| 0.1.7   | 2022-04-27 | [11730](https://github.com/airbytehq/airbyte/pull/11730) | Update fields in source-connectors specifications                                                               |
| 0.1.6   | 2022-04-20 | [11659](https://github.com/airbytehq/airbyte/pull/11659) | Add adId to products report                                                                                     |
| 0.1.5   | 2022-04-08 | [11430](https://github.com/airbytehq/airbyte/pull/11430) | Added support OAuth2.0                                                                                          |
| 0.1.4   | 2022-02-21 | [10513](https://github.com/airbytehq/airbyte/pull/10513) | Increasing REPORT_WAIT_TIMEOUT for supporting report generation which takes longer time                         |
| 0.1.3   | 2021-12-28 | [8388](https://github.com/airbytehq/airbyte/pull/8388)   | Add retry if recoverable error  occured for reporting stream processing                                         |
| 0.1.2   | 2021-10-01 | [6367](https://github.com/airbytehq/airbyte/pull/6461)   | Add option to pull data for different regions. Add option to choose profiles we want to pull data. Add lookback |
| 0.1.1   | 2021-09-22 | [6367](https://github.com/airbytehq/airbyte/pull/6367)   | Add seller and vendor filters to profiles stream                                                                |
| 0.1.0   | 2021-08-13 | [5023](https://github.com/airbytehq/airbyte/pull/5023)   | Initial version                                                                                                 |<|MERGE_RESOLUTION|>--- conflicted
+++ resolved
@@ -94,11 +94,8 @@
 
 | Version | Date       | Pull Request                                             | Subject                                                                                                         |
 |:--------|:-----------|:---------------------------------------------------------|:----------------------------------------------------------------------------------------------------------------|
-<<<<<<< HEAD
-| 0.1.26  | 2022-11-01 | [18677](https://github.com/airbytehq/airbyte/pull/18677) | Add optional config report_record_types                                                                         |
-=======
+| 0.1.27  | 2022-11-01 | [18677](https://github.com/airbytehq/airbyte/pull/18677) | Add optional config report_record_types                                                                         |
 | 0.1.26  | 2022-12-19 | [20662](https://github.com/airbytehq/airbyte/pull/20662) | Fix bug with handling: "Report date is too far in the past."                                                    |
->>>>>>> 4e4800b9
 | 0.1.25  | 2022-11-08 | [18985](https://github.com/airbytehq/airbyte/pull/18985) | Remove "report_wait_timeout", "report_generation_max_retries" from config                                       |
 | 0.1.24  | 2022-10-19 | [17475](https://github.com/airbytehq/airbyte/pull/17475) | Add filters for state on brand, product and display campaigns                                                   |
 | 0.1.23  | 2022-09-06 | [16342](https://github.com/airbytehq/airbyte/pull/16342) | Add attribution reports                                                                                         |
