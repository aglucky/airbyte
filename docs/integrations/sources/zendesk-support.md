--- conflicted
+++ resolved
@@ -63,11 +63,8 @@
 - [Ticket Forms](https://developer.zendesk.com/rest_api/docs/support/ticket_forms) \(Incremental\)
 - [Ticket Metrics](https://developer.zendesk.com/rest_api/docs/support/ticket_metrics) \(Incremental\)
 - [Ticket Metric Events](https://developer.zendesk.com/api-reference/ticketing/tickets/ticket_metric_events/) \(Incremental\)
-<<<<<<< HEAD
 - [Topics](https://developer.zendesk.com/api-reference/help_center/help-center-api/topics/#list-topics) \(Incremental\)
-=======
 - [Ticket Skips](https://developer.zendesk.com/api-reference/ticketing/tickets/ticket_skips/) \(Incremental\)
->>>>>>> f2b48d00
 - [Users](https://developer.zendesk.com/api-reference/ticketing/ticket-management/incremental_exports/#incremental-user-export) \(Incremental\)
 
 ## Performance considerations
@@ -79,11 +76,8 @@
 ## Changelog
 
 | Version  | Date       | Pull Request                                             | Subject                                                                                                                                                                                                                            |
-<<<<<<< HEAD
 | :------- | :--------- | :------------------------------------------------------- | :--------------------------------------------------------------------------------------------------------------------------------------------------------------------------------------------------------------------------------- |
-| `0.4.0`  | 2023-06-09 | [*****](https://github.com/airbytehq/airbyte/pull/*****) | Add stream `Topics`                                                                                                                                                                                                                |
-=======
-|:---------|:-----------|:---------------------------------------------------------|:-----------------------------------------------------------------------------------------------------------------------------------------------------------------------------------------------------------------------------------|
+| `0.11.0` | 2023-07-12 | [27208](https://github.com/airbytehq/airbyte/pull/27208) | Add stream `Topics`                                                                                                                                                                                                                |
 | `0.10.0` | 2023-07-06 | [27991](https://github.com/airbytehq/airbyte/pull/27991) | add streams: `PostVotes`, `PostCommentVotes`                                                                                                                                                                                       |
 | `0.9.0`  | 2023-07-05 | [27961](https://github.com/airbytehq/airbyte/pull/27961) | Add stream: `Post Comments`                                                                                                                                                                                                        |
 | `0.8.1`  | 2023-06-27 | [27765](https://github.com/airbytehq/airbyte/pull/27765) | Bugfix: Nonetype error while syncing more then 100000 organizations                                                                                                                                                                |
@@ -92,7 +86,6 @@
 | `0.6.0`  | 2023-06-27 | [27450](https://github.com/airbytehq/airbyte/pull/27450) | Add Skill Based Routing streams                                                                                                                                                                                                    |
 | `0.5.0`  | 2023-06-26 | [27735](https://github.com/airbytehq/airbyte/pull/27735) | License Update: Elv2 stream stream                                                                                                                                                                                                 |
 | `0.4.0`  | 2023-06-16 | [27431](https://github.com/airbytehq/airbyte/pull/27431) | Add Organization Memberships stream                                                                                                                                                                                                |
->>>>>>> f2b48d00
 | `0.3.1`  | 2023-06-02 | [26945](https://github.com/airbytehq/airbyte/pull/26945) | Make `Ticket Metrics` stream to use cursor pagination                                                                                                                                                                              |
 | `0.3.0`  | 2023-05-23 | [26347](https://github.com/airbytehq/airbyte/pull/26347) | Add stream `Audit Logs` logs`                                                                                                                                                                                                      |
 | `0.2.30` | 2023-05-23 | [26414](https://github.com/airbytehq/airbyte/pull/26414) | Added missing handlers when `empty json` or `JSONDecodeError` is received                                                                                                                                                          |
