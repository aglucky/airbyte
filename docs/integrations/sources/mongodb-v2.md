# Mongo DB

Airbyte's certified MongoDB connector offers the following features:

* [Change Data Capture (CDC)](https://docs.airbyte.com/understanding-airbyte/cdc) via [MongoDB's change streams](https://www.mongodb.com/docs/manual/changeStreams/)/[Replica Set Oplog](https://www.mongodb.com/docs/manual/core/replica-set-oplog/).
* Reliable replication of any collection size with [checkpointing](https://docs.airbyte.com/understanding-airbyte/airbyte-protocol/#state--checkpointing) and chunking of data reads.

## Quick Start

This section provides information about configuring the MongoDB V2 source connector.  If you are upgrading from a 
previous version of the MongoDB V2 source connector, please refer to the [upgrade](#upgrade-from-previous-version) instructions
in this document.

### New Installation/New Source Connector Configuration

Here is an outline of the minimum required steps to configure a new MongoDB V2 source connector:

1. Create or discover the configuration of a [MongoDB replica set](https://www.mongodb.com/docs/manual/replication/), either hosted in [MongoDB Atlas](https://www.mongodb.com/atlas/database) or self-hosted.
2. Create a new MongoDB source in the Airbyte UI
3. (Airbyte Cloud Only) Allow inbound traffic from Airbyte IPs

Once this is complete, you will be able to select MongoDB as a source for replicating data.

#### Step 1: Create a dedicated read-only MongoDB user

These steps create a dedicated, read-only user for replicating data.  Alternatively, you can use an existing MongoDB user with
access to the database.

##### MongoDB Atlas

1. Log in to the MongoDB Atlas dashboard.
2. From the dashboard, click on "Database Access" under "Security"

![Security Database Access](../../.gitbook/assets/source/mongodb/mongodb_atlas_database_user_step_2.png)

3. Click on the "+ ADD NEW DATABASE USER" button.

![Add New Database User](../../.gitbook/assets/source/mongodb/mongodb_atlas_database_user_step_3.png)

4. On the "Add new Database User" modal dialog, choose "Password" for the "Authentication Method".

![Authentication Method](../../.gitbook/assets/source/mongodb/mongodb_atlas_database_user_step_4.png)

5. In the "Password Authentication" section, set the username to `READ_ONLY_USER` in the first text box and set a password in the second text box.

![Username and Password](../../.gitbook/assets/source/mongodb/mongodb_atlas_database_user_step_5.png)

6. Under "Database User Privileges", click on "Select one built-in role for this user" under "Built-in Role" and choose "Only read any database".

![Database User Privileges](../../.gitbook/assets/source/mongodb/mongodb_atlas_database_user_step_6.png)

7. Enable "Restrict Access to Specific Clusters/Federated Database instances" and enable only those clusters/database that you wish to replicate.

![Restrict Access](../../.gitbook/assets/source/mongodb/mongodb_atlas_database_user_step_7.png)

8. Click on "Add User" at the bottom to save the user.

![Add User](../../.gitbook/assets/source/mongodb/mongodb_atlas_database_user_step_8.png)

##### Self Hosted

These instructions assume that the [MongoDB shell](https://www.mongodb.com/docs/mongodb-shell/) is installed.  To 
install the MongoDB shell, please follow [these instructions](https://www.mongodb.com/docs/mongodb-shell/install/#std-label-mdb-shell-install).

1. From a terminal window, launch the MongoDB shell:
```shell
> mongosh <connection string to cluster> --username <user with admin permissions>;
```  
2. Switch to the `admin` database:
```shell
test> use admin
switched to db admin
```
3. Create the `READ_ONLY_USER` user with the `read` role:
```shell
admin> db.createUser({user: "READ_ONLY_USER", pwd: "READ_ONLY_PASSWORD", roles: [{role: "read", db: "TARGET_DATABASE"}]})
```

:::note
Replace `READ_ONLY_PASSWORD` with a password of your choice and `TARGET_DATABASE` with the name of the database to be replicated.
:::

4. Next, enable authentication, if not already enabled.  Start by editing the `/etc/mongodb.conf` by adding/editing these specific keys:
```yaml
net:
  bindIp: 0.0.0.0

security:
  authorization: enabled
```

:::note 
Setting the `bindIp` key to `0.0.0.0` will allow connections to database from any IP address.  Setting the `security.authorization` key to `enabled` will enable security and only allow authenticated users to access the database. 
:::

#### Step 2: Discover the MongoDB cluster connection string

These steps outline how to discover the connection string of your MongoDB instance.

##### MongoDB Atlas

Atlas is MongoDB's [cloud-hosted offering](https://www.mongodb.com/atlas/database).  Below are the steps to discover
the connection configuration for a MongoDB Atlas-hosted replica set cluster:

1. Log in to the [MongoDB Atlas dashboard](https://cloud.mongodb.com/).
2. From the dashboard, click on the "Connect" button of the source cluster.

![Connect to Source Cluster](../../.gitbook/assets/source/mongodb/mongodb_atlas_connection_string_step_2.png)

3. On the "Connect to &lt;cluster name&gt;" modal dialog, select "Shell" under the "Access your data through tools" section.

![Shell Connect](../../.gitbook/assets/source/mongodb/mongodb_atlas_connection_string_step_3.png)

4. Copy the connection string from the entry labeled "2. Run your connection string in your command line" on the modal dialog, removing/avoiding the quotation marks.

![Copy Connection String](../../.gitbook/assets/source/mongodb/mongodb_atlas_connection_string_step_4.png)

##### Self Hosted Cluster

Self-hosted clusters are MongoDB instances that are hosted outside of [MongoDB Atlas](https://www.mongodb.com/atlas/database).  Below are the steps to discover
the connection string for a MongoDB self-hosted replica set cluster.

1.  Refer to the [MongoDB connection string documentation](https://www.mongodb.com/docs/manual/reference/connection-string/#find-your-self-hosted-deployment-s-connection-string) for instructions
on discovering a self-hosted deployment connection string.

#### Step 3: Configure the Airbyte MongoDB Source

To configure the Airbyte MongoDB source, use the database credentials and connection string from steps 1 and 2, respectively.
The source will test the connection to the MongoDB instance upon creation.

### Upgrade From Previous Version

:::caution

The 1.0.0 version of the MongoDB V2 source connector contains breaking changes from previous versions of the connector.

:::

The quickest upgrade path is to click upgrade on any out-of-date connection in the UI.  These connections will display
the following message banner:
 
> **Action Required**
> There is a pending upgrade for **MongoDB**.
>
> **Version 1.0.0:**
> **We advise against upgrading until you have run a test upgrade as outlined [here](https://docs.airbyte.com/integrations/sources/mongodb-v2-migrations).**  This version brings a host of updates to the MongoDB source connector, significantly increasing its scalability and reliability, especially for large collections. As of this version with checkpointing, [CDC incremental updates](https://docs.airbyte.com/understanding-airbyte/cdc) and improved schema discovery, this connector is also now [certified](https://docs.airbyte.com/integrations/). Selecting `Upgrade` will upgrade **all** connections using this source, require you to reconfigure the source, then run a full reset on **all** of your connections.
>
> Upgrade **MongoDB** by **Dec 1, 2023** to continue syncing with this source. For more information, see this [guide](https://docs.airbyte.com/integrations/sources/mongodb-v2).

After upgrading to the latest version of the MongoDB V2 source connector, users will be required to manually re-configure
existing MongoDB V2 source connector configurations.  The required [configuration parameter](#configuration-parameters) values can be discovered
using the [quick start](#quick-start) steps in this documentation.


## Replication Methods

The MongoDB source utilizes change data capture (CDC) as a reliable way to keep your data up to date.

### CDC

Airbyte utilizes [the change streams feature](https://www.mongodb.com/docs/manual/changeStreams/) of a [MongoDB replica set](https://www.mongodb.com/docs/manual/replication/) to incrementally capture inserts, updates and deletes using a replication plugin. To learn more how Airbyte implements CDC, refer to [Change Data Capture (CDC)](https://docs.airbyte.com/understanding-airbyte/cdc/).

## Limitations & Troubleshooting

* Only supports [replica set](https://www.mongodb.com/docs/manual/replication/) cluster type.
* Schema discovery uses [sampling](https://www.mongodb.com/docs/manual/reference/operator/aggregation/sample/) of the documents to collect all distinct top-level fields.  This value is universally applied to all collections discovered in the target database.  The approach is modelled after [MongoDB Compass sampling](https://www.mongodb.com/docs/compass/current/sampling/) and is used for efficiency.  By default, 10,000 documents are sampled.  This value can be increased up to 100,000 documents to increase the likelihood that all fields will be discovered.  However, the trade-off is time, as a higher value will take the process longer to sample the collection.
* TLS/SSL is required by this connector. TLS/SSL is enabled by default for MongoDB Atlas clusters. To enable TSL/SSL connection for a self-hosted MongoDB instance, please refer to [MongoDb Documentation](https://docs.mongodb.com/manual/tutorial/configure-ssl/).
* Views, capped collections and clustered collections are not supported.
* Empty collections are excluded from schema discovery.
* Collections with different data types for the values in the `_id` field among the documents in a collection are not supported.  All `_id` values within the collection must be the same data type.
* [MongoDB's change streams](https://www.mongodb.com/docs/manual/changeStreams/) are based on the [Replica Set Oplog](https://www.mongodb.com/docs/manual/core/replica-set-oplog/), which has retention limitations.  Syncs that run less frequently than the retention period of the oplog may encounter issues with missing data.

## Configuration Parameters

| Parameter Name                             | Description                                                                                                                                                                                                                                                                                                                                                                                                                                  |
|:-------------------------------------------|:---------------------------------------------------------------------------------------------------------------------------------------------------------------------------------------------------------------------------------------------------------------------------------------------------------------------------------------------------------------------------------------------------------------------------------------------|
| Cluster Type                               | The type of the MongoDB cluster ([MongoDB Atlas](https://www.mongodb.com/atlas/database) replica set or self-hosted replica set).                                                                                                                                                                                                                                                                                                            |
| Connection String                          | The connection string of the source MongoDB cluster.  For Atlas hosted clusters, see [the quick start guide](#step-2-discover-the-mongodb-cluster-connection-string) for steps to find the connection string.  For self-hosted clusters, refer to the [MongoDB connection string documentation](https://www.mongodb.com/docs/manual/reference/connection-string/#find-your-self-hosted-deployment-s-connection-string) for more information. |
| Database Name                              | The name of the database that contains the source collection(s) to sync.                                                                                                                                                                                                                                                                                                                                                                     | 
| Username                                   | The username which is used to access the database.  Required for MongoDB Atlas clusters.                                                                                                                                                                                                                                                                                                                                                     |
| Password                                   | The password associated with this username. Required for MongoDB Atlas clusters.                                                                                                                                                                                                                                                                                                                                                             |
| Authentication Source                      | (MongoDB Atlas clusters only) Specifies the database that the supplied credentials should be validated against. Defaults to `admin`.  See the [MongoDB documentation](https://www.mongodb.com/docs/manual/reference/connection-string/#mongodb-urioption-urioption.authSource) for more details.                                                                                                                                             |
| Initial Waiting Time in Seconds (Advanced) | The amount of time the connector will wait when it launches to determine if there is new data to sync or not. Defaults to 300 seconds. Valid range: 120 seconds to 1200 seconds.                                                                                                                                                                                                                                                             |
| Size of the queue (Advanced)               | The size of the internal queue. This may interfere with memory consumption and efficiency of the connector, please be careful.                                                                                                                                                                                                                                                                                                               |
| Discovery Sample Size (Advanced)           | The maximum number of documents to sample when attempting to discover the unique fields for a collection.  Default is 10,000 with a valid range of 1,000 to 100,000.  See the [MongoDB sampling method](https://www.mongodb.com/docs/compass/current/sampling/#sampling-method) for more details.                                                                                                                                            |

For more information regarding configuration parameters, please see [MongoDb Documentation](https://docs.mongodb.com/drivers/java/sync/v4.10/fundamentals/connection/).

## Changelog

| Version | Date       | Pull Request                                             | Subject                                                                                                   |
<<<<<<< HEAD
|:--------|:-----------|:---------------------------------------------------------| :-------------------------------------------------------------------------------------------------------- |
| 1.0.2| 2023-10-20 | [31371](https://github.com/airbytehq/airbyte/pull/31371) | Add uri encoding to username and password fields
| 1.0.1   | 2023-10-03 | [31034](https://github.com/airbytehq/airbyte/pull/31034) | Fix field filtering logic related to nested documents
=======
|:--------|:-----------|:---------------------------------------------------------|:----------------------------------------------------------------------------------------------------------|
| 1.0.3   | 2023-10-19 | [31629](https://github.com/airbytehq/airbyte/pull/31629) | Allow discover operation use of disk file when an operation goes over max allowed mem                     |    
| 1.0.2   | 2023-10-19 | [31596](https://github.com/airbytehq/airbyte/pull/31596) | Allow use of temp disk file when an operation goes over max allowed mem                                   |
| 1.0.1   | 2023-10-03 | [31034](https://github.com/airbytehq/airbyte/pull/31034) | Fix field filtering logic related to nested documents                                                     |
>>>>>>> e3107fc6
| 1.0.0   | 2023-10-03 | [29969](https://github.com/airbytehq/airbyte/pull/29969) | General availability release using Change Data Capture (CDC)                                              |
| 0.2.5   | 2023-07-27 | [28815](https://github.com/airbytehq/airbyte/pull/28815) | Revert back to version 0.2.0                                                                              |
| 0.2.4   | 2023-07-26 | [28760](https://github.com/airbytehq/airbyte/pull/28760) | Fix bug preventing some syncs from succeeding when collecting stats                                       |
| 0.2.3   | 2023-07-26 | [28733](https://github.com/airbytehq/airbyte/pull/28733) | Fix bug preventing syncs from discovering field types                                                     |
| 0.2.2   | 2023-07-25 | [28692](https://github.com/airbytehq/airbyte/pull/28692) | Fix bug preventing statistics retrieval from views                                                        |
| 0.2.1   | 2023-07-21 | [28527](https://github.com/airbytehq/airbyte/pull/28527) | Log server information                                                                                    |
| 0.2.0   | 2023-06-26 | [27737](https://github.com/airbytehq/airbyte/pull/27737) | License Update: Elv2                                                                                      |
| 0.1.19  | 2022-10-07 | [17614](https://github.com/airbytehq/airbyte/pull/17614) | Increased discover performance                                                                            |
| 0.1.18  | 2022-10-05 | [17590](https://github.com/airbytehq/airbyte/pull/17590) | Add ability to enforce SSL in MongoDB connector and check logic                                           |
| 0.1.17  | 2022-09-08 | [16401](https://github.com/airbytehq/airbyte/pull/16401) | Fixed bug with empty strings in fields with _aibyte_transform_                                            |
| 0.1.16  | 2022-08-18 | [14356](https://github.com/airbytehq/airbyte/pull/14356) | DB Sources: only show a table can sync incrementally if at least one column can be used as a cursor field |
| 0.1.15  | 2022-06-17 | [13864](https://github.com/airbytehq/airbyte/pull/13864) | Updated stacktrace format for any trace message errors                                                    |
| 0.1.14  | 2022-05-05 | [12428](https://github.com/airbytehq/airbyte/pull/12428) | JsonSchema: Add properties to fields with type 'object'                                                   |
| 0.1.13  | 2022-02-21 | [10276](https://github.com/airbytehq/airbyte/pull/10276) | Create a custom codec registry to handle DBRef MongoDB objects                                            |
| 0.1.12  | 2022-02-14 | [10256](https://github.com/airbytehq/airbyte/pull/10256) | (unpublished) Add `-XX:+ExitOnOutOfMemoryError` JVM option                                                |
| 0.1.11  | 2022-01-10 | [9238](https://github.com/airbytehq/airbyte/pull/9238)   | Return only those collections for which the user has privileges                                           |
| 0.1.10  | 2021-12-30 | [9202](https://github.com/airbytehq/airbyte/pull/9202)   | Update connector fields title/description                                                                 |
| 0.1.9   | 2021-12-07 | [8491](https://github.com/airbytehq/airbyte/pull/8491)   | Configure 10000 limit doc reading during Discovery step                                                   |
| 0.1.8   | 2021-11-29 | [8306](https://github.com/airbytehq/airbyte/pull/8306)   | Added milliseconds for date format for cursor                                                             |
| 0.1.7   | 2021-11-22 | [8161](https://github.com/airbytehq/airbyte/pull/8161)   | Updated Performance and updated cursor for timestamp type                                                 |
| 0.1.5   | 2021-11-17 | [8046](https://github.com/airbytehq/airbyte/pull/8046)   | Added milliseconds to convert timestamp to datetime format                                                |
| 0.1.4   | 2021-11-15 | [7982](https://github.com/airbytehq/airbyte/pull/7982)   | Updated Performance                                                                                       |
| 0.1.3   | 2021-10-19 | [7160](https://github.com/airbytehq/airbyte/pull/7160)   | Fixed nested document parsing                                                                             |
| 0.1.2   | 2021-10-07 | [6860](https://github.com/airbytehq/airbyte/pull/6860)   | Added filter to avoid MongoDb system collections                                                          |
| 0.1.1   | 2021-09-21 | [6364](https://github.com/airbytehq/airbyte/pull/6364)   | Source MongoDb: added support via TLS/SSL                                                                 |
| 0.1.0   | 2021-08-30 | [5530](https://github.com/airbytehq/airbyte/pull/5530)   | New source: MongoDb ported to java                                                                        |<|MERGE_RESOLUTION|>--- conflicted
+++ resolved
@@ -189,16 +189,11 @@
 ## Changelog
 
 | Version | Date       | Pull Request                                             | Subject                                                                                                   |
-<<<<<<< HEAD
 |:--------|:-----------|:---------------------------------------------------------| :-------------------------------------------------------------------------------------------------------- |
-| 1.0.2| 2023-10-20 | [31371](https://github.com/airbytehq/airbyte/pull/31371) | Add uri encoding to username and password fields
-| 1.0.1   | 2023-10-03 | [31034](https://github.com/airbytehq/airbyte/pull/31034) | Fix field filtering logic related to nested documents
-=======
-|:--------|:-----------|:---------------------------------------------------------|:----------------------------------------------------------------------------------------------------------|
+| 1.0.4   | 2023-10-20 | [31371](https://github.com/airbytehq/airbyte/pull/31371) | Add uri encoding to username and password fields                     |
 | 1.0.3   | 2023-10-19 | [31629](https://github.com/airbytehq/airbyte/pull/31629) | Allow discover operation use of disk file when an operation goes over max allowed mem                     |    
 | 1.0.2   | 2023-10-19 | [31596](https://github.com/airbytehq/airbyte/pull/31596) | Allow use of temp disk file when an operation goes over max allowed mem                                   |
 | 1.0.1   | 2023-10-03 | [31034](https://github.com/airbytehq/airbyte/pull/31034) | Fix field filtering logic related to nested documents                                                     |
->>>>>>> e3107fc6
 | 1.0.0   | 2023-10-03 | [29969](https://github.com/airbytehq/airbyte/pull/29969) | General availability release using Change Data Capture (CDC)                                              |
 | 0.2.5   | 2023-07-27 | [28815](https://github.com/airbytehq/airbyte/pull/28815) | Revert back to version 0.2.0                                                                              |
 | 0.2.4   | 2023-07-26 | [28760](https://github.com/airbytehq/airbyte/pull/28760) | Fix bug preventing some syncs from succeeding when collecting stats                                       |
