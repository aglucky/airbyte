--- conflicted
+++ resolved
@@ -166,10 +166,8 @@
 
 | Version | Date       | Pull Request                                                                                                      | Subject                                                                                                                                                             |
 |:--------|:-----------|:------------------------------------------------------------------------------------------------------------------|:--------------------------------------------------------------------------------------------------------------------------------------------------------------------|
-<<<<<<< HEAD
-=======
+| 1.4.3   | 2023-10-02 | [30970](https://github.com/airbytehq/airbyte/pull/30970)                                                          | Limit backoff to 10 minutes                                                                                                                                         |
 | 1.4.2   | 2023-09-30 | [30927](https://github.com/airbytehq/airbyte/pull/30927)                                                          | Provide actionable user error messages                                                                                                                              |
->>>>>>> 14bfc116
 | 1.4.1   | 2023-09-30 | [30839](https://github.com/airbytehq/airbyte/pull/30839)                                                          | Update CDK to Latest version                                                                                                                                        |
 | 1.4.0   | 2023-09-29 | [30823](https://github.com/airbytehq/airbyte/pull/30823)                                                          | Add new stream `issue Timeline Events`                                                                                                                              |
 | 1.3.1   | 2023-09-28 | [30824](https://github.com/airbytehq/airbyte/pull/30824)                                                          | Handle empty response in stream `ContributorActivity`                                                                                                               |
