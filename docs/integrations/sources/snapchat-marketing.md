# Snapchat Marketing

This page guides you through the process of setting up the Snapchat Marketing source connector.

## Prerequisites

<!-- env:cloud -->
**For Airbyte Cloud:**

* A Snapchat Marketing account with permission to access data from accounts you want to sync
<!-- /env:cloud -->

<!-- env:oss -->
**For Airbyte Open Source:**

* client_id
* client_secret
* refresh_token
* start_date
<!-- /env:oss -->

## Setup guide

### Step 1: Set up Snapchat

1. [Set up Snapchat Business account](https://businesshelp.snapchat.com/s/article/get-started?language=en_US)

<!-- env:oss -->
**For Airbyte Open Source:**

2. [Activate Access to the Snapchat Marketing API](https://businesshelp.snapchat.com/s/article/api-apply?language=en_US)  
3. Add the OAuth2 app:
   * Adding the OAuth2 app requires the `redirect_url` parameter.
     - If you have the API endpoint that will handle next OAuth process - write it to this parameter.
     - If not - just use some valid url. Here's the discussion about it: [Snapchat Redirect URL - Clarity in documentation please](https://github.com/Snap-Kit/bitmoji-sample/issues/3)
   * save **Client ID** and **Client Secret**
4. Get refresh token using OAuth2 authentication workflow:
   * Open the authorize link in a browser: [https://accounts.snapchat.com/login/oauth2/authorize?response\_type=code&client\_id={client\_id}&redirect\_uri={redirect\_uri}&scope=snapchat-marketing-api&state=wmKkg0TWgppW8PTBZ20sldUmF7hwvU](https://accounts.snapchat.com/login/oauth2/authorize?response_type=code&client_id={client_id}&redirect_uri={redirect_uri}&scope=snapchat-marketing-api&state=wmKkg0TWgppW8PTBZ20sldUmF7hwvU)
   * Login & Authorize via UI
   * Locate "code" query parameter in the redirect
   * Exchange code for access token + refresh token
      ```text
      curl -X POST \  
      -d "code={one_time_use_code}" \  
      -d "client_id={client_id}" \  
      -d "client_secret={client_secret}"  \  
      -d "grant_type=authorization_code"  \  
      -d "redirect_uri=redirect_uri"  
      https://accounts.snapchat.com/login/oauth2/access_token
      ```
You will receive the API key and refresh token in response. Use this refresh token in the connector specifications.  
The useful link to Authentication process is [here](https://marketingapi.snapchat.com/docs/#authentication)
<!-- /env:oss -->

### Step 2: Set up the source connector in Airbyte

<!-- env:cloud -->
**For Airbyte Cloud:**

1. [Log into your Airbyte Cloud](https://cloud.airbyte.com/workspaces) account.
2. In the left navigation bar, click **Sources**. In the top-right corner, click **+ new source**.
3. On the source setup page, select **Snapchat Marketing** from the Source type dropdown and enter a name for this connector.
4. lick `Authenticate your account`.
5. Log in and Authorize to the Snapchat account
6. Choose required Start date
7. click `Set up source`.
<!-- /env:cloud -->

<!-- env:oss -->
**For Airbyte Open Source:**

1. Go to local Airbyte page.
2. In the left navigation bar, click **Sources**. In the top-right corner, click **+ new source**.
3. On the source setup page, select **Snapchat Marketing** from the Source type dropdown and enter a name for this connector.
4. Add **Client ID**, **Client Secret**, **Refresh Token**
5. Choose required Start date
6. Click `Set up source`.
<!-- /env:oss -->

## Supported streams and sync modes

| Stream                  | Incremental | Key                                 |
| :---------------------- | :---------- | ----------------------------------- |
| Adaccounts              | Yes         | "id"                                |
| Ads                     | Yes         | "id"                                |
| Adsquads                | Yes         | "id"                                |
| Campaigns               | Yes         | "id"                                |
| Creatives               | Yes         | "id"                                |
| Media                   | Yes         | "id"                                |
| Organizations           | No          | "id"                                |
| Segments                | Yes         | "id"                                |
| AdaccountsStatsHourly   | Yes         | ["id", "granularity", "start_time"] |
| AdaccountsStatsDaily    | Yes         | ["id", "granularity", "start_time"] |
| AdaccountsStatsLifetime | No          | ["id", "granularity"]               |
| AdsStatsHourly          | Yes         | ["id", "granularity", "start_time"] |
| AdsStatsDaily           | Yes         | ["id", "granularity", "start_time"] |
| AdsStatsLifetime        | No          | ["id", "granularity"]               |
| AdsquadsStatsHourly     | Yes         | ["id", "granularity", "start_time"] |
| AdsquadsStatsDaily      | Yes         | ["id", "granularity", "start_time"] |
| AdsquadsStatsLifetime   | No          | ["id", "granularity"]               |
| CampaignsStatsHourly    | Yes         | ["id", "granularity", "start_time"] |
| CampaignsStatsDaily     | Yes         | ["id", "granularity", "start_time"] |
| CampaignsStatsLifetime  | No          | ["id", "granularity"]               |


## Performance considerations

Hourly streams can be slowly because they generate a lot of records.

Snapchat Marketing API has limitations to 1000 items per page.

## Changelog

| Version | Date       | Pull Request                                             | Subject                                                     |
|:--------|:-----------|:---------------------------------------------------------|:------------------------------------------------------------|
<<<<<<< HEAD
| 0.2.0   | 2023-05-10 | [00000](https://github.com/airbytehq/airbyte/pull/00000) | Introduce new field in the `Campaigns` stream schema        |
=======
| 0.2.0   | 2023-05-10 | [25948](https://github.com/airbytehq/airbyte/pull/25948) | Introduce new field in the `Campaigns` stream schema        |
>>>>>>> d9f653bc
| 0.1.16  | 2023-04-20 | [20897](https://github.com/airbytehq/airbyte/pull/20897) | Add missing fields to Basic Stats schema                    |    
| 0.1.15  | 2023-03-02 | [22869](https://github.com/airbytehq/airbyte/pull/22869) | Specified date formatting in specification                  |                                        
| 0.1.14  | 2023-02-10 | [22808](https://github.com/airbytehq/airbyte/pull/22808) | Enable default `AvailabilityStrategy`                       |
| 0.1.13  | 2023-01-27 | [22023](https://github.com/airbytehq/airbyte/pull/22023) | Set `AvailabilityStrategy` for streams explicitly to `None` |
| 0.1.12  | 2023-01-11 | [21267](https://github.com/airbytehq/airbyte/pull/21267) | Fix parse empty error response                              |
| 0.1.11  | 2022-12-23 | [20865](https://github.com/airbytehq/airbyte/pull/20865) | Handle 403 permission error                                 |
| 0.1.10  | 2022-12-15 | [20537](https://github.com/airbytehq/airbyte/pull/20537) | Run on CDK 0.15.0                                           |
| 0.1.9   | 2022-12-14 | [20498](https://github.com/airbytehq/airbyte/pull/20498) | Fix output state when no records are read                   |
| 0.1.8   | 2022-10-05 | [17596](https://github.com/airbytehq/airbyte/pull/17596) | Retry 429 and 5xx errors when refreshing access token       |
| 0.1.6   | 2022-07-21 | [14924](https://github.com/airbytehq/airbyte/pull/14924) | Remove `additionalProperties` field from specs              |
| 0.1.5   | 2022-07-13 | [14577](https://github.com/airbytehq/airbyte/pull/14577) | Added stats streams hourly, daily, lifetime                 |
| 0.1.4   | 2021-12-07 | [8429](https://github.com/airbytehq/airbyte/pull/8429)   | Update titles and descriptions                              |
| 0.1.3   | 2021-11-10 | [7811](https://github.com/airbytehq/airbyte/pull/7811)   | Add oauth2.0, fix stream_state                              |
| 0.1.2   | 2021-11-08 | [7499](https://github.com/airbytehq/airbyte/pull/7499)   | Remove base-python dependencies                             |
| 0.1.1   | 2021-07-29 | [5072](https://github.com/airbytehq/airbyte/pull/5072)   | Fix bug with incorrect stream\_state value                  |
| 0.1.0   | 2021-07-26 | [4843](https://github.com/airbytehq/airbyte/pull/4843)   | Initial release supporting the Snapchat Marketing API       |<|MERGE_RESOLUTION|>--- conflicted
+++ resolved
@@ -113,11 +113,7 @@
 
 | Version | Date       | Pull Request                                             | Subject                                                     |
 |:--------|:-----------|:---------------------------------------------------------|:------------------------------------------------------------|
-<<<<<<< HEAD
-| 0.2.0   | 2023-05-10 | [00000](https://github.com/airbytehq/airbyte/pull/00000) | Introduce new field in the `Campaigns` stream schema        |
-=======
 | 0.2.0   | 2023-05-10 | [25948](https://github.com/airbytehq/airbyte/pull/25948) | Introduce new field in the `Campaigns` stream schema        |
->>>>>>> d9f653bc
 | 0.1.16  | 2023-04-20 | [20897](https://github.com/airbytehq/airbyte/pull/20897) | Add missing fields to Basic Stats schema                    |    
 | 0.1.15  | 2023-03-02 | [22869](https://github.com/airbytehq/airbyte/pull/22869) | Specified date formatting in specification                  |                                        
 | 0.1.14  | 2023-02-10 | [22808](https://github.com/airbytehq/airbyte/pull/22808) | Enable default `AvailabilityStrategy`                       |
