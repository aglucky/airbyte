#
# Copyright (c) 2022 Airbyte, Inc., all rights reserved.
#
from __future__ import annotations

import copy
import importlib
<<<<<<< HEAD
from typing import Any, Mapping, Type, Union, get_args, get_origin, get_type_hints
=======
from typing import Any, Mapping, Type, Union, get_type_hints
>>>>>>> ca7b92ff

from airbyte_cdk.sources.declarative.create_partial import create
from airbyte_cdk.sources.declarative.interpolation.jinja import JinjaInterpolation
from airbyte_cdk.sources.declarative.parsers.class_types_registry import CLASS_TYPES_REGISTRY
from airbyte_cdk.sources.declarative.parsers.default_implementation_registry import DEFAULT_IMPLEMENTATIONS_REGISTRY
from airbyte_cdk.sources.declarative.types import Config


class DeclarativeComponentFactory:
    def __init__(self):
        self._interpolator = JinjaInterpolation()

    def create_component(self, component_definition: Mapping[str, Any], config: Config):
        """

        :param component_definition: mapping defining the object to create. It should have at least one field: `class_name`
        :param config: Connector's config
        :return: the object to create
        """
        kwargs = copy.deepcopy(component_definition)
        class_name = kwargs.pop("class_name")
        return self.build(class_name, config, **kwargs)

    def build(self, class_or_class_name: Union[str, Type], config, **kwargs):
        if isinstance(class_or_class_name, str):
            class_ = self._get_class_from_fully_qualified_class_name(class_or_class_name)
        else:
            class_ = class_or_class_name

        # create components in options before propagating them
        if "options" in kwargs:
            kwargs["options"] = {k: self._create_subcomponent(k, v, kwargs, config, class_) for k, v in kwargs["options"].items()}

        updated_kwargs = {k: self._create_subcomponent(k, v, kwargs, config, class_) for k, v in kwargs.items()}

        return create(class_, config=config, **updated_kwargs)

    @staticmethod
    def _get_class_from_fully_qualified_class_name(class_name: str):
        split = class_name.split(".")
        module = ".".join(split[:-1])
        class_name = split[-1]
        return getattr(importlib.import_module(module), class_name)

    @staticmethod
    def _merge_dicts(d1, d2):
        return {**d1, **d2}

    def _create_subcomponent(self, key, definition, kwargs, config, parent_class):
<<<<<<< HEAD
=======
        """
        There are 5 ways to define a component.
        1. dict with "class_name" field -> create an object of type "class_name"
        2. dict with "type" field -> lookup the `CLASS_TYPES_REGISTRY` to find the type of object and create an object of that type
        3. a dict with a type that can be inferred. If the parent class's constructor has type hints, we can infer the type of the object to create by looking up the `DEFAULT_IMPLEMENTATIONS_REGISTRY` map
        4. list: loop over the list and create objects for its items
        5. anything else -> return as is
        """
>>>>>>> ca7b92ff
        if self.is_object_definition_with_class_name(definition):
            # propagate kwargs to inner objects
            definition["options"] = self._merge_dicts(kwargs.get("options", dict()), definition.get("options", dict()))

            return self.create_component(definition, config)()
        elif self.is_object_definition_with_type(definition):
            # If type is set instead of class_name, get the class_name from the CLASS_TYPES_REGISTRY
            definition["options"] = self._merge_dicts(kwargs.get("options", dict()), definition.get("options", dict()))
            object_type = definition.pop("type")
            class_name = CLASS_TYPES_REGISTRY[object_type]
            definition["class_name"] = class_name
            return self.create_component(definition, config)()
        elif isinstance(definition, dict):
            # Try to infer object type
            expected_type = self.get_default_type(key, parent_class)
            if expected_type:
                definition["class_name"] = expected_type
                definition["options"] = self._merge_dicts(kwargs.get("options", dict()), definition.get("options", dict()))
                return self.create_component(definition, config)()
            else:
                return definition
        elif isinstance(definition, list):
            return [
                self._create_subcomponent(
                    key, sub, self._merge_dicts(kwargs.get("options", dict()), self._get_subcomponent_options(sub)), config, parent_class
                )
                for sub in definition
            ]
        else:
            return definition

    @staticmethod
    def is_object_definition_with_class_name(definition):
        return isinstance(definition, dict) and "class_name" in definition

    @staticmethod
    def is_object_definition_with_type(definition):
        return isinstance(definition, dict) and "type" in definition

    @staticmethod
    def get_default_type(parameter_name, parent_class):
        type_hints = get_type_hints(parent_class.__init__)
        interface = type_hints.get(parameter_name)
<<<<<<< HEAD
        origin = get_origin(interface)
        if origin == Union:
            args = get_args(interface)
            interface = args[0]

=======
>>>>>>> ca7b92ff
        expected_type = DEFAULT_IMPLEMENTATIONS_REGISTRY.get(interface)
        return expected_type

    @staticmethod
    def _get_subcomponent_options(sub: Any):
        if isinstance(sub, dict):
            return sub.get("options", {})
        else:
            return {}<|MERGE_RESOLUTION|>--- conflicted
+++ resolved
@@ -1,15 +1,12 @@
 #
 # Copyright (c) 2022 Airbyte, Inc., all rights reserved.
 #
+
 from __future__ import annotations
 
 import copy
 import importlib
-<<<<<<< HEAD
 from typing import Any, Mapping, Type, Union, get_args, get_origin, get_type_hints
-=======
-from typing import Any, Mapping, Type, Union, get_type_hints
->>>>>>> ca7b92ff
 
 from airbyte_cdk.sources.declarative.create_partial import create
 from airbyte_cdk.sources.declarative.interpolation.jinja import JinjaInterpolation
@@ -59,8 +56,7 @@
         return {**d1, **d2}
 
     def _create_subcomponent(self, key, definition, kwargs, config, parent_class):
-<<<<<<< HEAD
-=======
+
         """
         There are 5 ways to define a component.
         1. dict with "class_name" field -> create an object of type "class_name"
@@ -69,7 +65,7 @@
         4. list: loop over the list and create objects for its items
         5. anything else -> return as is
         """
->>>>>>> ca7b92ff
+
         if self.is_object_definition_with_class_name(definition):
             # propagate kwargs to inner objects
             definition["options"] = self._merge_dicts(kwargs.get("options", dict()), definition.get("options", dict()))
@@ -113,20 +109,19 @@
     def get_default_type(parameter_name, parent_class):
         type_hints = get_type_hints(parent_class.__init__)
         interface = type_hints.get(parameter_name)
-<<<<<<< HEAD
+
         origin = get_origin(interface)
         if origin == Union:
             args = get_args(interface)
             interface = args[0]
 
-=======
->>>>>>> ca7b92ff
         expected_type = DEFAULT_IMPLEMENTATIONS_REGISTRY.get(interface)
         return expected_type
 
-    @staticmethod
-    def _get_subcomponent_options(sub: Any):
-        if isinstance(sub, dict):
-            return sub.get("options", {})
-        else:
-            return {}+
+@staticmethod
+def _get_subcomponent_options(sub: Any):
+    if isinstance(sub, dict):
+        return sub.get("options", {})
+    else:
+        return {}