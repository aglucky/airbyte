#
# Copyright (c) 2022 Airbyte, Inc., all rights reserved.
#

import ast
from typing import Any, Iterable, List, Mapping, Optional, Union

from airbyte_cdk.models import SyncMode
from airbyte_cdk.sources.declarative.interpolation.interpolated_string import InterpolatedString
from airbyte_cdk.sources.declarative.requesters.request_option import RequestOption, RequestOptionType
from airbyte_cdk.sources.declarative.stream_slicers.stream_slicer import StreamSlicer
from airbyte_cdk.sources.declarative.types import Config, Record, StreamSlice, StreamState


class ListStreamSlicer(StreamSlicer):
    """
    Stream slicer that iterates over the values of a list
    If slice_values is a string, then evaluate it as literal and assert the resulting literal is a list
    """

<<<<<<< HEAD
    def path(self) -> Optional[str]:
        pass

    def update_cursor(self, stream_slice: Mapping[str, Any], last_record: Optional[Mapping[str, Any]]):
        pass

    def set_state(self, stream_state: Mapping[str, Any]):
        pass

    def get_stream_state(self) -> Optional[Mapping[str, Any]]:
        pass

    def request_params(self) -> Mapping[str, Any]:
        pass

    def request_headers(self) -> Mapping[str, Any]:
        pass

    def request_body_data(self) -> Optional[Union[Mapping, str]]:
        pass

    def request_body_json(self) -> Optional[Mapping]:
        pass

    def __init__(self, slice_values: Union[str, List[str]], slice_definition: Mapping[str, Any], config: Config):
=======
    def __init__(
        self,
        slice_values: Union[str, List[str]],
        cursor_field: Union[InterpolatedString, str],
        config: Config,
        request_option: Optional[RequestOption] = None,
    ):
        """
        :param slice_values: The values to iterate over
        :param cursor_field: The name of the cursor field
        :param config: The user-provided configuration as specified by the source's spec
        :param request_option: The request option to configure the HTTP request
        """
>>>>>>> b4a2ffb2
        if isinstance(slice_values, str):
            slice_values = ast.literal_eval(slice_values)
        if isinstance(cursor_field, str):
            cursor_field = InterpolatedString(cursor_field)
        self._cursor_field = cursor_field
        self._slice_values = slice_values
        self._config = config
        self._cursor = None
        self._request_option = request_option

        if request_option and request_option.inject_into == RequestOptionType.path:
            raise ValueError("Slice value cannot be injected in the path")

    def update_cursor(self, stream_slice: StreamSlice, last_record: Optional[Record] = None):
        slice_value = stream_slice.get(self._cursor_field.eval(self._config))
        if slice_value and slice_value in self._slice_values:
            self._cursor = slice_value

    def get_stream_state(self) -> StreamState:
        return {self._cursor_field.eval(self._config): self._cursor} if self._cursor else {}

    def request_params(self) -> Mapping[str, Any]:
        return self._get_request_option(RequestOptionType.request_parameter)

    def request_headers(self) -> Mapping[str, Any]:
        return self._get_request_option(RequestOptionType.header)

    def request_body_data(self) -> Mapping[str, Any]:
        return self._get_request_option(RequestOptionType.body_data)

    def request_body_json(self) -> Mapping[str, Any]:
        return self._get_request_option(RequestOptionType.body_json)

    def request_kwargs(self) -> Mapping[str, Any]:
        # Never update kwargs
        return {}

    def stream_slices(self, sync_mode: SyncMode, stream_state: Mapping[str, Any]) -> Iterable[Mapping[str, Any]]:
        return [{self._cursor_field.eval(self._config): slice_value} for slice_value in self._slice_values]

    def _get_request_option(self, request_option_type: RequestOptionType):
        if self._request_option and self._request_option.inject_into == request_option_type:
            return {self._request_option.field_name: self._cursor}
        else:
            return {}<|MERGE_RESOLUTION|>--- conflicted
+++ resolved
@@ -18,33 +18,6 @@
     If slice_values is a string, then evaluate it as literal and assert the resulting literal is a list
     """
 
-<<<<<<< HEAD
-    def path(self) -> Optional[str]:
-        pass
-
-    def update_cursor(self, stream_slice: Mapping[str, Any], last_record: Optional[Mapping[str, Any]]):
-        pass
-
-    def set_state(self, stream_state: Mapping[str, Any]):
-        pass
-
-    def get_stream_state(self) -> Optional[Mapping[str, Any]]:
-        pass
-
-    def request_params(self) -> Mapping[str, Any]:
-        pass
-
-    def request_headers(self) -> Mapping[str, Any]:
-        pass
-
-    def request_body_data(self) -> Optional[Union[Mapping, str]]:
-        pass
-
-    def request_body_json(self) -> Optional[Mapping]:
-        pass
-
-    def __init__(self, slice_values: Union[str, List[str]], slice_definition: Mapping[str, Any], config: Config):
-=======
     def __init__(
         self,
         slice_values: Union[str, List[str]],
@@ -58,7 +31,6 @@
         :param config: The user-provided configuration as specified by the source's spec
         :param request_option: The request option to configure the HTTP request
         """
->>>>>>> b4a2ffb2
         if isinstance(slice_values, str):
             slice_values = ast.literal_eval(slice_values)
         if isinstance(cursor_field, str):
