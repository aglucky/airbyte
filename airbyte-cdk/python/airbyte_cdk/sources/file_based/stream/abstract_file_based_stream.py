--- conflicted
+++ resolved
@@ -47,13 +47,8 @@
     ):
         super().__init__()
         self.config = config
-<<<<<<< HEAD
-        self._catalog_schema: Optional[Mapping[str, Any]] = catalog_schema
-        self._catalog_schema = catalog_schema
-=======
         self.catalog_schema = catalog_schema
         self.validation_policy = validation_policy
->>>>>>> 0a2cd5f7
         self._stream_reader = stream_reader
         self._discovery_policy = discovery_policy
         self._availability_strategy = availability_strategy
