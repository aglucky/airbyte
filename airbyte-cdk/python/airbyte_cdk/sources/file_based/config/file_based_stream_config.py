#
# Copyright (c) 2023 Airbyte, Inc., all rights reserved.
#

import codecs
from enum import Enum
from typing import Any, Dict, List, Mapping, Optional, Union

from airbyte_cdk.models import ConfiguredAirbyteCatalog
from pydantic import BaseModel, validator

PrimaryKeyType = Optional[Union[str, List[str], List[List[str]]]]

VALID_FILE_TYPES = {"avro", "csv", "jsonl", "parquet"}


class QuotingBehavior(Enum):
    QUOTE_ALL = "Quote All"
    QUOTE_SPECIAL_CHARACTERS = "Quote Special Characters"
    QUOTE_NONNUMERIC = "Quote Non-numeric"
    QUOTE_NONE = "Quote None"


class ParquetFormat(BaseModel):
    # Legacy S3 source converted decimal columns to floats, which is not ideal because it loses precision.
    # We default to keeping decimals as strings, but allow users to opt into the legacy behavior.
    decimal_as_float: bool = False


class CsvFormat(BaseModel):
    delimiter: str = ","
    quote_char: str = '"'
    escape_char: Optional[str]
    encoding: Optional[str] = "utf8"
    double_quote: bool
    quoting_behavior: QuotingBehavior = QuotingBehavior.QUOTE_SPECIAL_CHARACTERS
    # Noting that the existing S3 connector had a config option newlines_in_values. This was only supported by pyarrow and not
    # the Python csv package. It has a little adoption, but long term we should ideally phase this out because of the drawbacks
    # of using pyarrow

    @validator("delimiter")
    def validate_delimiter(cls, v: str) -> str:
        if len(v) != 1:
            raise ValueError("delimiter should only be one character")
        if v in {"\r", "\n"}:
            raise ValueError(f"delimiter cannot be {v}")
        return v

    @validator("quote_char")
    def validate_quote_char(cls, v: str) -> str:
        if len(v) != 1:
            raise ValueError("quote_char should only be one character")
        return v

    @validator("escape_char")
    def validate_escape_char(cls, v: str) -> str:
        if len(v) != 1:
            raise ValueError("escape_char should only be one character")
        return v

    @validator("encoding")
    def validate_encoding(cls, v: str) -> str:
        try:
            codecs.lookup(v)
        except LookupError:
            raise ValueError(f"invalid encoding format: {v}")
        return v


class FileBasedStreamConfig(BaseModel):
    name: str
    file_type: str
    globs: Optional[List[str]]
<<<<<<< HEAD
    validation_policy: Any
    validation_policies: Mapping[str, Any]
=======
    validation_policy: Union[str, Any]
>>>>>>> 9f12062a
    catalog_schema: Optional[ConfiguredAirbyteCatalog]
    input_schema: Optional[Mapping[str, Any]]
    primary_key: PrimaryKeyType
    max_history_size: Optional[int]
    days_to_sync_if_history_is_full: Optional[int]
<<<<<<< HEAD
    format: Optional[Mapping[str, Union[CsvFormat, ParquetFormat]]]
=======
    format: Optional[Mapping[str, CsvFormat]]  # this will eventually be a Union once we have more than one format type
    schemaless: bool = False

    @validator("file_type", pre=True)
    def validate_file_type(cls, v):
        if v not in VALID_FILE_TYPES:
            raise ValueError(f"Format filetype {v} is not a supported file type")
        return v
>>>>>>> 9f12062a

    @validator("format", pre=True)
    def transform_format(cls, v: Mapping[str, str]) -> Any:
        if isinstance(v, Mapping):
<<<<<<< HEAD
            file_type = v["filetype"]
            if file_type.casefold() not in VALID_FILE_TYPES:
                raise ValueError(f"Format filetype {file_type} is not a supported file type")
            v = {file_type: {key: val for key, val in v.items()}}
            raise Exception(v)
        return v

    @root_validator
    def set_validation_policy(cls, values: Dict[str, Any]) -> Mapping[str, Any]:
        validation_policy_key = values.get("validation_policy", {})
        validation_policies = values.get("validation_policies", {})

        if validation_policy_key not in validation_policies:
            raise ValueError(f"validation_policy must be one of {list(validation_policies.keys())}")

        values["validation_policy"] = validation_policies[validation_policy_key]

        return values
=======
            file_type = v.get("filetype", "")
            if file_type:
                if file_type.casefold() not in VALID_FILE_TYPES:
                    raise ValueError(f"Format filetype {file_type} is not a supported file type")
                return {file_type: {key: val for key, val in v.items()}}
        return v
>>>>>>> 9f12062a
<|MERGE_RESOLUTION|>--- conflicted
+++ resolved
@@ -29,7 +29,7 @@
 
 class CsvFormat(BaseModel):
     delimiter: str = ","
-    quote_char: str = '"'
+    quote_char: str = '"airbyte_cdk/sources/file_based/config/file_based_stream_config.py'
     escape_char: Optional[str]
     encoding: Optional[str] = "utf8"
     double_quote: bool
@@ -71,21 +71,13 @@
     name: str
     file_type: str
     globs: Optional[List[str]]
-<<<<<<< HEAD
     validation_policy: Any
-    validation_policies: Mapping[str, Any]
-=======
-    validation_policy: Union[str, Any]
->>>>>>> 9f12062a
     catalog_schema: Optional[ConfiguredAirbyteCatalog]
     input_schema: Optional[Mapping[str, Any]]
     primary_key: PrimaryKeyType
     max_history_size: Optional[int]
     days_to_sync_if_history_is_full: Optional[int]
-<<<<<<< HEAD
-    format: Optional[Mapping[str, Union[CsvFormat, ParquetFormat]]]
-=======
-    format: Optional[Mapping[str, CsvFormat]]  # this will eventually be a Union once we have more than one format type
+    format: Optional[Mapping[str, CsvFormat]]
     schemaless: bool = False
 
     @validator("file_type", pre=True)
@@ -93,35 +85,13 @@
         if v not in VALID_FILE_TYPES:
             raise ValueError(f"Format filetype {v} is not a supported file type")
         return v
->>>>>>> 9f12062a
 
     @validator("format", pre=True)
     def transform_format(cls, v: Mapping[str, str]) -> Any:
         if isinstance(v, Mapping):
-<<<<<<< HEAD
-            file_type = v["filetype"]
-            if file_type.casefold() not in VALID_FILE_TYPES:
-                raise ValueError(f"Format filetype {file_type} is not a supported file type")
-            v = {file_type: {key: val for key, val in v.items()}}
-            raise Exception(v)
-        return v
-
-    @root_validator
-    def set_validation_policy(cls, values: Dict[str, Any]) -> Mapping[str, Any]:
-        validation_policy_key = values.get("validation_policy", {})
-        validation_policies = values.get("validation_policies", {})
-
-        if validation_policy_key not in validation_policies:
-            raise ValueError(f"validation_policy must be one of {list(validation_policies.keys())}")
-
-        values["validation_policy"] = validation_policies[validation_policy_key]
-
-        return values
-=======
             file_type = v.get("filetype", "")
             if file_type:
                 if file_type.casefold() not in VALID_FILE_TYPES:
                     raise ValueError(f"Format filetype {file_type} is not a supported file type")
                 return {file_type: {key: val for key, val in v.items()}}
-        return v
->>>>>>> 9f12062a
+        return v