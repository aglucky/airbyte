--- conflicted
+++ resolved
@@ -30,14 +30,6 @@
 
 
 class CsvFormat(BaseModel):
-<<<<<<< HEAD
-    delimiter: str = ","
-    quote_char: str = '"'
-    escape_char: Optional[str]
-    encoding: Optional[str] = "utf8"
-    double_quote: bool
-    quoting_behavior: QuotingBehavior = QuotingBehavior.QUOTE_SPECIAL_CHARACTERS
-=======
     delimiter: str = Field(
         title="Delimiter",
         description="The character delimiting individual cells in the CSV data. This may only be a 1-character string. For tab-delimited data enter '\\t'.",
@@ -65,7 +57,6 @@
         default=QuotingBehavior.QUOTE_SPECIAL_CHARACTERS,
         description="The quoting behavior determines when a value in a row should have quote marks added around it. For example, if Quote Non-numeric is specified, while reading, quotes are expected for row values that do not contain numbers. Or for Quote All, every row value will be expecting quotes.",
     )
->>>>>>> 0d185a2b
     # Noting that the existing S3 connector had a config option newlines_in_values. This was only supported by pyarrow and not
     # the Python csv package. It has a little adoption, but long term we should ideally phase this out because of the drawbacks
     # of using pyarrow
@@ -103,19 +94,6 @@
 
 
 class FileBasedStreamConfig(BaseModel):
-<<<<<<< HEAD
-    name: str
-    file_type: str
-    globs: Optional[List[str]]
-    validation_policy: Any
-    catalog_schema: Optional[ConfiguredAirbyteCatalog]
-    input_schema: Optional[Mapping[str, Any]]
-    primary_key: PrimaryKeyType
-    max_history_size: Optional[int]
-    days_to_sync_if_history_is_full: Optional[int]
-    format: Optional[Mapping[str, Union[CsvFormat, ParquetFormat, JsonlFormat]]]
-    schemaless: bool = False
-=======
     name: str = Field(title="Name", description="The name of the stream.")
     file_type: str = Field(title="File Type", description="The data file type that is being extracted for a stream.")
     globs: Optional[List[str]] = Field(
@@ -138,7 +116,7 @@
         description="When the state history of the file store is full, syncs will only read files that were last modified in the provided day range.",
         default=3,
     )
-    format: Optional[Mapping[str, CsvFormat]] = Field(
+    format: Optional[Mapping[str, Union[CsvFormat, ParquetFormat, JsonlFormat]]] = Field(
         title="Format",
         description="The configuration options that are used to alter how to read incoming files that deviate from the standard formatting.",
     )  # this will eventually be a Union once we have more than one format type
@@ -147,7 +125,6 @@
         description="When enabled, syncs will not validate or structure records against the stream's schema.",
         default=False,
     )
->>>>>>> 0d185a2b
 
     @validator("file_type", pre=True)
     def validate_file_type(cls, v: str) -> str:
@@ -163,7 +140,6 @@
                 # legacy case
                 if file_type.casefold() not in VALID_FILE_TYPES:
                     raise ValueError(f"Format filetype {file_type} is not a supported file type")
-<<<<<<< HEAD
                 return {file_type: VALID_FILE_TYPES[file_type.casefold()].parse_obj({key: val for key, val in v.items()})}
             else:
                 try:
@@ -171,14 +147,10 @@
                 except KeyError as e:
                     raise ValueError(f"Format filetype {e.args[0]} is not a supported file type")
         return v
-=======
-                return {file_type: {key: val for key, val in v.items()}}
-        return v
 
     @validator("input_schema", pre=True)
     def transform_input_schema(cls, v: Optional[Union[str, Mapping[str, Any]]]) -> Optional[Mapping[str, Any]]:
         if v:
             return type_mapping_to_jsonschema(v)
         else:
-            return None
->>>>>>> 0d185a2b
+            return None