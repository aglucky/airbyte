--- conflicted
+++ resolved
@@ -17,6 +17,7 @@
 from airbyte_cdk.sources.declarative.requesters.error_handlers.http_response_filter import HttpResponseFilter
 from airbyte_cdk.sources.declarative.requesters.http_requester import HttpRequester
 from airbyte_cdk.sources.declarative.requesters.paginators.limit_paginator import LimitPaginator
+from airbyte_cdk.sources.declarative.requesters.request_option import RequestOption, RequestOptionType
 from airbyte_cdk.sources.declarative.requesters.request_options.interpolated_request_options_provider import (
     InterpolatedRequestOptionsProvider,
 )
@@ -203,20 +204,11 @@
           min_datetime: "{{ config['start_time'] + day_delta(2) }}"
         end_datetime: "{{ config['end_time'] }}"
         step: "10d"
-<<<<<<< HEAD
-<<<<<<< HEAD
-        cursor_value: "created"
-        lookback_window: "5d"
-=======
-        cursor_field: "created"
->>>>>>> alex/streamslicerRefactor
-=======
         cursor_field: "created"
         lookback_window: "5d"
         start_time_option:
           inject_into: request_parameter
           field_name: created[gte]
->>>>>>> b4a2ffb2
     """
 
     config = parser.parse(content)
@@ -231,15 +223,10 @@
     assert stream_slicer._start_datetime._min_datetime_interpolator._string == "{{ config['start_time'] + day_delta(2) }}"
     assert stream_slicer._end_datetime._datetime_interpolator._string == "{{ config['end_time'] }}"
     assert stream_slicer._step == datetime.timedelta(days=10)
-<<<<<<< HEAD
-    assert stream_slicer._lookback_window._string == "5d"
-    assert stream_slicer._cursor_field == "created"
-=======
     assert stream_slicer._cursor_field._string == "created"
     assert stream_slicer._lookback_window._string == "5d"
     assert stream_slicer._start_time_option.inject_into == RequestOptionType.request_parameter
     assert stream_slicer._start_time_option._field_name == "created[gte]"
->>>>>>> b4a2ffb2
 
 
 def test_full_config():
@@ -256,15 +243,15 @@
     condition: "{{ record['id'] > stream_state['id'] }}"
 metadata_paginator:
     type: "LimitPaginator"
-    limit_value: 10
+    page_size: 10
     limit_option:
-      option_type: request_parameter
+      inject_into: request_parameter
       field_name: page_size
     page_token_option:
-      option_type: path
+      inject_into: path
     pagination_strategy:
       type: "CursorPagination"
-      cursor_value: "{{ decoded_response._metadata.next }}"
+      cursor_value: "{{ response._metadata.next }}"
     url_base: "https://api.sendgrid.com/v3/"
 next_page_url_from_token_partial:
   class_name: "airbyte_cdk.sources.declarative.interpolation.interpolated_string.InterpolatedString"
@@ -303,7 +290,7 @@
     primary_key: "id"
     extractor:
       ref: "*ref(extractor)"
-      transform: ".result[]"
+      transform: "_.result"
   retriever:
     ref: "*ref(retriever)"
     requester:
@@ -338,7 +325,7 @@
     assert type(stream._retriever._record_selector) == RecordSelector
     assert type(stream._retriever._record_selector._extractor._decoder) == JsonDecoder
 
-    assert stream._retriever._record_selector._extractor._transform == ".result[]"
+    assert stream._retriever._record_selector._extractor._transform == "_.result"
     assert type(stream._retriever._record_selector._record_filter) == RecordFilter
     assert stream._retriever._record_selector._record_filter._filter_interpolator._condition == "{{ record['id'] > stream_state['id'] }}"
     assert stream._schema_loader._get_json_filepath() == "./source_sendgrid/schemas/lists.json"
@@ -355,7 +342,7 @@
     content = """
     extractor:
       type: JelloExtractor
-      transform: "_"
+      transform: "_.result"
     selector:
       class_name: airbyte_cdk.sources.declarative.extractors.record_selector.RecordSelector
       record_filter:
@@ -363,13 +350,13 @@
         condition: "{{ record['id'] > stream_state['id'] }}"
       extractor:
         ref: "*ref(extractor)"
-        transform: "_"
+        transform: "_.result"
     """
     config = parser.parse(content)
     selector = factory.create_component(config["selector"], input_config)()
     assert isinstance(selector, RecordSelector)
     assert isinstance(selector._extractor, JelloExtractor)
-    assert selector._extractor._transform == "_"
+    assert selector._extractor._transform == "_.result"
     assert isinstance(selector._record_filter, RecordFilter)
 
 
@@ -408,7 +395,7 @@
           type: "CompositeErrorHandler"
           error_handlers:
             - response_filters:
-                - predicate: "{{ 'code' in decoded_response }}"
+                - predicate: "{{ 'code' in response }}"
                   action: RETRY
             - response_filters:
                 - http_codes: [ 403 ]
@@ -419,7 +406,7 @@
     assert len(component._error_handlers) == 2
     assert isinstance(component._error_handlers[0], DefaultErrorHandler)
     assert isinstance(component._error_handlers[0]._response_filters[0], HttpResponseFilter)
-    assert component._error_handlers[0]._response_filters[0]._predicate._condition == "{{ 'code' in decoded_response }}"
+    assert component._error_handlers[0]._response_filters[0]._predicate._condition == "{{ 'code' in response }}"
     assert component._error_handlers[1]._response_filters[0]._http_codes == [403]
     assert isinstance(component, CompositeErrorHandler)
 
@@ -437,15 +424,15 @@
         retriever:
           paginator:
             type: "LimitPaginator"
-            limit_value: 10
+            page_size: 10
             limit_option:
-              option_type: request_parameter
+              inject_into: request_parameter
               field_name: page_size
             page_token_option:
-              option_type: path
+              inject_into: path
             pagination_strategy:
               type: "CursorPagination"
-              cursor_value: "{{ decoded_response._metadata.next }}"
+              cursor_value: "{{ response._metadata.next }}"
           requester:
             path: "/v3/marketing/lists"
             authenticator:
@@ -455,7 +442,7 @@
               page_size: 10
           record_selector:
             extractor:
-              transform: ".result[]"
+              transform: "_.result"
     streams:
       - "*ref(lists_stream)"
     """
@@ -470,18 +457,38 @@
     assert type(stream._retriever) == SimpleRetriever
     assert stream._retriever._requester._method == HttpMethod.GET
     assert stream._retriever._requester._authenticator._tokens == ["verysecrettoken"]
-<<<<<<< HEAD
-    assert stream._retriever._record_selector._extractor._transform == ".result[]"
-    assert stream._schema_loader._file_path._string == "./source_sendgrid/schemas/lists.yaml"
-=======
 
     assert stream._retriever._record_selector._extractor._transform == "_.result"
->>>>>>> b4a2ffb2
     assert stream._schema_loader._get_json_filepath() == "./source_sendgrid/schemas/lists.yaml"
     assert isinstance(stream._retriever._paginator, LimitPaginator)
 
-    assert stream._retriever._paginator._url_base == "https://api.sendgrid.com"
-    assert stream._retriever._paginator._limit == 10
+    assert stream._retriever._paginator._url_base._string == "https://api.sendgrid.com"
+    assert stream._retriever._paginator._page_size == 10
+
+
+def test_create_limit_paginator():
+    content = """
+      paginator:
+        type: "LimitPaginator"
+        page_size: 10
+        url_base: "https://airbyte.io"
+        limit_option:
+          inject_into: request_parameter
+          field_name: page_size
+        page_token_option:
+          inject_into: path
+        pagination_strategy:
+          type: "CursorPagination"
+          cursor_value: "{{ response._metadata.next }}"
+    """
+    config = parser.parse(content)
+
+    paginator_config = config["paginator"]
+    paginator = factory.create_component(paginator_config, input_config)()
+    assert isinstance(paginator, LimitPaginator)
+    page_token_option = paginator._page_token_option
+    assert isinstance(page_token_option, RequestOption)
+    assert page_token_option.inject_into == RequestOptionType.path
 
 
 class TestCreateTransformations:
@@ -499,7 +506,7 @@
                       page_size: 10
                   record_selector:
                     extractor:
-                      transform: ".result[]"
+                      transform: "_.result"
     """
 
     def test_no_transformations(self):
