#
# Copyright (c) 2023 Airbyte, Inc., all rights reserved.
#

import csv
import io
import logging
import tempfile
from datetime import datetime
from io import IOBase
<<<<<<< HEAD
from typing import Any, Iterable, List, Mapping, Optional, Tuple
=======
from typing import Any, Iterable, List, Mapping, Optional
>>>>>>> 0a2cd5f7

import pandas as pd
import pyarrow as pa
import pyarrow.parquet as pq
from airbyte_cdk.models import ConfiguredAirbyteCatalog
<<<<<<< HEAD
from airbyte_cdk.sources import AbstractSource
from airbyte_cdk.sources.file_based.default_file_based_availability_strategy import DefaultFileBasedAvailabilityStrategy
from airbyte_cdk.sources.file_based.discovery_policy import AbstractDiscoveryPolicy, DefaultDiscoveryPolicy
from airbyte_cdk.sources.file_based.file_based_source import FileBasedSource
=======
from airbyte_cdk.sources.file_based.config.abstract_file_based_spec import AbstractFileBasedSpec
from airbyte_cdk.sources.file_based.default_file_based_availability_strategy import DefaultFileBasedAvailabilityStrategy
from airbyte_cdk.sources.file_based.discovery_policy import AbstractDiscoveryPolicy, DefaultDiscoveryPolicy
from airbyte_cdk.sources.file_based.file_based_source import DEFAULT_MAX_HISTORY_SIZE, FileBasedSource
>>>>>>> 0a2cd5f7
from airbyte_cdk.sources.file_based.file_based_stream_reader import AbstractFileBasedStreamReader
from airbyte_cdk.sources.file_based.file_types.file_type_parser import FileTypeParser
from airbyte_cdk.sources.file_based.remote_file import RemoteFile
from airbyte_cdk.sources.file_based.schema_validation_policies import DEFAULT_SCHEMA_VALIDATION_POLICIES, AbstractSchemaValidationPolicy
from airbyte_cdk.sources.streams import Stream
from airbyte_cdk.sources.streams.availability_strategy import AvailabilityStrategy
from pydantic import AnyUrl, Field


class MockSource(AbstractSource):

    def __init__(self):
        pass

    def check_connection(self, logger: logging.Logger, config: Mapping[str, Any]) -> Tuple[bool, Optional[Any]]:
        pass

    def streams(self, config: Mapping[str, Any]) -> List[Stream]:
        pass


class InMemoryFilesSource(FileBasedSource):
    def __init__(
            self,
<<<<<<< HEAD
            files: Mapping[str, Any],
=======
            files: Mapping[str, Any] ,
>>>>>>> 0a2cd5f7
            file_type: str,
            availability_strategy: Optional[AvailabilityStrategy],
            discovery_policy: Optional[AbstractDiscoveryPolicy],
            validation_policies: Mapping[str, AbstractSchemaValidationPolicy],
            parsers: Mapping[str, FileTypeParser],
            stream_reader: Optional[AbstractFileBasedStreamReader],
            catalog: Optional[Mapping[str, Any]],
            file_write_options: Mapping[str, Any],
<<<<<<< HEAD
=======
            max_history_size: int,
>>>>>>> 0a2cd5f7
    ):
        stream_reader = stream_reader or InMemoryFilesStreamReader(files=files, file_type=file_type, file_write_options=file_write_options)
        availability_strategy = availability_strategy or DefaultFileBasedAvailabilityStrategy(stream_reader)
        super().__init__(
            stream_reader,
            catalog=ConfiguredAirbyteCatalog(streams=catalog["streams"]) if catalog else None,
            availability_strategy=availability_strategy,
<<<<<<< HEAD
=======
            spec_class=InMemorySpec,
>>>>>>> 0a2cd5f7
            discovery_policy=discovery_policy or DefaultDiscoveryPolicy(),
            parsers=parsers,
            validation_policies=validation_policies or DEFAULT_SCHEMA_VALIDATION_POLICIES,
            max_history_size=max_history_size or DEFAULT_MAX_HISTORY_SIZE
        )

        # Attributes required for test purposes
        self.files = files
        self.file_type = file_type


class InMemoryFilesStreamReader(AbstractFileBasedStreamReader):
    files: Mapping[str, Mapping[str, Any]]
    file_type: str
    file_write_options: Optional[Mapping[str, Any]]

    def get_matching_files(
            self,
            globs: List[str],
    ) -> Iterable[RemoteFile]:
        yield from AbstractFileBasedStreamReader.filter_files_by_globs([
            RemoteFile(uri=f, last_modified=datetime.strptime(data["last_modified"], "%Y-%m-%dT%H:%M:%S.%fZ"), file_type=self.file_type)
            for f, data in self.files.items()
        ], globs)

    def open_file(self, file: RemoteFile) -> IOBase:
        return io.StringIO(self._make_file_contents(file.uri))

    def _make_file_contents(self, file_name: str) -> str:
        if self.file_type == "csv":
            return self._make_csv_file_contents(file_name)
        else:
            raise NotImplementedError(f"No implementation for filename: {file_name}")

    def _make_csv_file_contents(self, file_name: str) -> str:
        fh = io.StringIO()
        if self.file_write_options:
            csv.register_dialect("in_memory_dialect", **self.file_write_options)
            writer = csv.writer(fh, dialect="in_memory_dialect")
            writer.writerows(self.files[file_name]["contents"])
            csv.unregister_dialect("in_memory_dialect")
        else:
            writer = csv.writer(fh)
            writer.writerows(self.files[file_name]["contents"])
        return fh.getvalue()


class InMemorySpec(AbstractFileBasedSpec):
    @classmethod
    def documentation_url(cls) -> AnyUrl:
        return AnyUrl(scheme="https", url="https://docs.airbyte.com/integrations/sources/in_memory_files")  # type: ignore

    start_date: Optional[str] = Field(
        title="Start Date",
        description="UTC date and time in the format 2017-01-25T00:00:00Z. Any file modified before this date will not be replicated.",
        examples=["2021-01-01T00:00:00Z"],
        format="date-time",
        pattern="^[0-9]{4}-[0-9]{2}-[0-9]{2}T[0-9]{2}:[0-9]{2}:[0-9]{2}Z$",
        order=1,
    )


class TemporaryParquetFilesStreamReader(InMemoryFilesStreamReader):
    """
    A file reader that writes RemoteFiles to a temporary file and then reads them back.
    """

    def open_file(self, file: RemoteFile) -> IOBase:
        return io.BytesIO(self._create_file(file.uri))

    def _create_file(self, file_name: str) -> bytes:
        contents = self.files[file_name]["contents"]
        schema = self.files[file_name].get("schema")

        df = pd.DataFrame(contents[1:], columns=contents[0])
        with tempfile.TemporaryFile() as fp:
            table = pa.Table.from_pandas(df, schema)
            pq.write_table(table, fp)

            fp.seek(0)
            return fp.read()<|MERGE_RESOLUTION|>--- conflicted
+++ resolved
@@ -4,60 +4,31 @@
 
 import csv
 import io
-import logging
 import tempfile
 from datetime import datetime
 from io import IOBase
-<<<<<<< HEAD
-from typing import Any, Iterable, List, Mapping, Optional, Tuple
-=======
 from typing import Any, Iterable, List, Mapping, Optional
->>>>>>> 0a2cd5f7
 
 import pandas as pd
 import pyarrow as pa
 import pyarrow.parquet as pq
 from airbyte_cdk.models import ConfiguredAirbyteCatalog
-<<<<<<< HEAD
-from airbyte_cdk.sources import AbstractSource
-from airbyte_cdk.sources.file_based.default_file_based_availability_strategy import DefaultFileBasedAvailabilityStrategy
-from airbyte_cdk.sources.file_based.discovery_policy import AbstractDiscoveryPolicy, DefaultDiscoveryPolicy
-from airbyte_cdk.sources.file_based.file_based_source import FileBasedSource
-=======
 from airbyte_cdk.sources.file_based.config.abstract_file_based_spec import AbstractFileBasedSpec
 from airbyte_cdk.sources.file_based.default_file_based_availability_strategy import DefaultFileBasedAvailabilityStrategy
 from airbyte_cdk.sources.file_based.discovery_policy import AbstractDiscoveryPolicy, DefaultDiscoveryPolicy
 from airbyte_cdk.sources.file_based.file_based_source import DEFAULT_MAX_HISTORY_SIZE, FileBasedSource
->>>>>>> 0a2cd5f7
 from airbyte_cdk.sources.file_based.file_based_stream_reader import AbstractFileBasedStreamReader
 from airbyte_cdk.sources.file_based.file_types.file_type_parser import FileTypeParser
 from airbyte_cdk.sources.file_based.remote_file import RemoteFile
 from airbyte_cdk.sources.file_based.schema_validation_policies import DEFAULT_SCHEMA_VALIDATION_POLICIES, AbstractSchemaValidationPolicy
-from airbyte_cdk.sources.streams import Stream
 from airbyte_cdk.sources.streams.availability_strategy import AvailabilityStrategy
 from pydantic import AnyUrl, Field
-
-
-class MockSource(AbstractSource):
-
-    def __init__(self):
-        pass
-
-    def check_connection(self, logger: logging.Logger, config: Mapping[str, Any]) -> Tuple[bool, Optional[Any]]:
-        pass
-
-    def streams(self, config: Mapping[str, Any]) -> List[Stream]:
-        pass
 
 
 class InMemoryFilesSource(FileBasedSource):
     def __init__(
             self,
-<<<<<<< HEAD
-            files: Mapping[str, Any],
-=======
             files: Mapping[str, Any] ,
->>>>>>> 0a2cd5f7
             file_type: str,
             availability_strategy: Optional[AvailabilityStrategy],
             discovery_policy: Optional[AbstractDiscoveryPolicy],
@@ -66,10 +37,7 @@
             stream_reader: Optional[AbstractFileBasedStreamReader],
             catalog: Optional[Mapping[str, Any]],
             file_write_options: Mapping[str, Any],
-<<<<<<< HEAD
-=======
             max_history_size: int,
->>>>>>> 0a2cd5f7
     ):
         stream_reader = stream_reader or InMemoryFilesStreamReader(files=files, file_type=file_type, file_write_options=file_write_options)
         availability_strategy = availability_strategy or DefaultFileBasedAvailabilityStrategy(stream_reader)
@@ -77,10 +45,7 @@
             stream_reader,
             catalog=ConfiguredAirbyteCatalog(streams=catalog["streams"]) if catalog else None,
             availability_strategy=availability_strategy,
-<<<<<<< HEAD
-=======
             spec_class=InMemorySpec,
->>>>>>> 0a2cd5f7
             discovery_policy=discovery_policy or DefaultDiscoveryPolicy(),
             parsers=parsers,
             validation_policies=validation_policies or DEFAULT_SCHEMA_VALIDATION_POLICIES,
